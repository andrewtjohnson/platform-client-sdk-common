package com.mypurecloud.sdk.v2.connector.ning;

import com.google.common.util.concurrent.Futures;
import com.mypurecloud.sdk.v2.AsyncApiCallback;
import com.mypurecloud.sdk.v2.connector.ApiClientConnector;
import com.mypurecloud.sdk.v2.connector.ApiClientConnectorRequest;
import com.mypurecloud.sdk.v2.connector.ApiClientConnectorResponse;
import org.asynchttpclient.*;
import org.asynchttpclient.uri.Uri;

import java.io.IOException;
import java.io.InterruptedIOException;
import java.util.Map;
import java.util.concurrent.ExecutionException;
import java.util.concurrent.Future;

public class AsyncHttpClientConnector implements ApiClientConnector {
    private final AsyncHttpClient client;

    public AsyncHttpClientConnector(AsyncHttpClient client) {
        this.client = client;
    }

    @Override
<<<<<<< HEAD
    public ApiClientConnectorResponse invoke(ApiClientConnectorRequest request) throws IOException {
        try {
            Future<ApiClientConnectorResponse> future = invokeAsync(request, new AsyncApiCallback<ApiClientConnectorResponse>() {
                @Override
                public void onCompleted(ApiClientConnectorResponse response) { }

                @Override
                public void onFailed(Throwable exception) { }
            });
            return future.get();
        }
        catch (InterruptedException exception) {
            throw new InterruptedIOException(exception.getMessage());
        }
        catch (ExecutionException exception) {
            Throwable cause = exception.getCause();
            if (cause instanceof IOException) {
                throw (IOException)cause;
            }
            throw new IOException(cause);
        }
=======
    public ApiClientConnectorResponse invoke(ApiClientConnectorRequest request) throws Exception {
        return invokeAsync(request, new AsyncApiCallback<ApiClientConnectorResponse>() {
            @Override
            public void onCompleted(ApiClientConnectorResponse response) { }

            @Override
            public void onFailed(Throwable exception) { }
        }).get();
>>>>>>> ff54b4f7
    }

    @Override
    public Future<ApiClientConnectorResponse> invokeAsync(ApiClientConnectorRequest request, AsyncApiCallback<ApiClientConnectorResponse> callback) {
        try {
            String method = request.getMethod();

            RequestBuilder builder = new RequestBuilder()
                    .setUri(Uri.create(request.getUrl()))
                    .setMethod(method);

            switch (method) {
                case "GET":
                case "HEAD":
                case "DELETE":
                    break;
                case "POST":
                case "PUT":
                case "PATCH":
                    if (request.hasBody()) {
                        builder = builder.setBody(request.readBody());
                    }
                    break;
                default:
                    return Futures.immediateFailedFuture(new IllegalStateException("Unknown method type " + method));
            }

            for (Map.Entry<String, String> header : request.getHeaders().entrySet()) {
                builder = builder.addHeader(header.getKey(), header.getValue());
            }

            return client.executeRequest(builder, new AsyncCompletionHandler<ApiClientConnectorResponse>() {
                @Override
                public ApiClientConnectorResponse onCompleted(Response response) throws Exception {
                    return new AsyncHttpResponse(response);
                }
            });
        }
        catch (Throwable exception) {
            callback.onFailed(exception);
            return Futures.immediateFailedFuture(exception);
        }
    }

    @Override
    public void close() throws Exception {

    }
}<|MERGE_RESOLUTION|>--- conflicted
+++ resolved
@@ -22,7 +22,6 @@
     }
 
     @Override
-<<<<<<< HEAD
     public ApiClientConnectorResponse invoke(ApiClientConnectorRequest request) throws IOException {
         try {
             Future<ApiClientConnectorResponse> future = invokeAsync(request, new AsyncApiCallback<ApiClientConnectorResponse>() {
@@ -44,16 +43,6 @@
             }
             throw new IOException(cause);
         }
-=======
-    public ApiClientConnectorResponse invoke(ApiClientConnectorRequest request) throws Exception {
-        return invokeAsync(request, new AsyncApiCallback<ApiClientConnectorResponse>() {
-            @Override
-            public void onCompleted(ApiClientConnectorResponse response) { }
-
-            @Override
-            public void onFailed(Throwable exception) { }
-        }).get();
->>>>>>> ff54b4f7
     }
 
     @Override
