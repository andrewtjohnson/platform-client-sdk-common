package restclient

import (
	"encoding/base64"
	"fmt"
	"gc/mocks"
	"gc/models"
	"gc/utils"
	"io/ioutil"
	"net/http"
	"strings"
	"testing"
	"time"
)

type apiClientTest struct {
	oAuthToken          string
	targetVerb          string
	targetPath          string
	targetEnv           string
	targetStatusCode    int
	targetBody          string
	expectedHeaderToken string
	expectedHost        string
	expectedPath        string
	expectedResponse    string
	expectedAuthHeader  string
	expectedStatusCode  int
}

func TestLogin(t *testing.T) {
	UpdateOAuthToken = mocks.UpdateOAuthToken

	mockConfig := buildMockConfig("DEFAULT", "mypurecloud.com", utils.GenerateGuid(), utils.GenerateGuid(), "")
	accessToken := "aJdvugb8k1kwnOovm2qX6LXTctJksYvdzcoXPrRDi-nL1phQhcKRN-bjcflq7CUDOmUCQv5OWuBSkPQr0peWhw"
	Client = buildRestClientDoMockForLogin(t, *mockConfig, accessToken)

	oauthData, err := Login(mockConfig)
	if err != nil {
		t.Fatalf("err should be nil, got: %s", err)
	}
	if oauthData.AccessToken != accessToken {
		t.Errorf("OAuth Access Token incorrect, got: %s, want: %s.", oauthData.AccessToken, accessToken)
	}

	// Check that the same token is returned when the the expiry time stamp is in the future
	mockConfig = buildMockConfig(mockConfig.ProfileName() ,mockConfig.Environment(), mockConfig.ClientID(), mockConfig.ClientSecret(), oauthData.String())
	oauthData, err = Login(mockConfig)
	if err != nil {
		t.Fatalf("err should be nil, got: %s", err)
	}
	if oauthData.AccessToken != accessToken {
		t.Errorf("OAuth Access Token incorrect, got: %s, want: %s.", oauthData.AccessToken, accessToken)
	}

	// Check that a new token is retrieved when the the expiry time stamp is in the past
	oauthData.OAuthTokenExpiry = time.Now().AddDate(0, 0, -1).Format(time.RFC3339)
	accessToken = "aJdvugb8k1kwnOovm2qX6LXTctJksYvdzcoXPrRDi-nL1phQhcKRN-bjcflq7CUDOmUCQv5OWuBSkPQr0peWhw"
	mockConfig = buildMockConfig(mockConfig.ProfileName() ,mockConfig.Environment(), mockConfig.ClientID(), mockConfig.ClientSecret(), oauthData.String())
	oauthData, err = Login(mockConfig)
	if err != nil {
		t.Fatalf("err should be nil, got: %s", err)
	}
	if oauthData.AccessToken != accessToken {
		t.Errorf("OAuth Access Token incorrect, got: %s, want: %s.", oauthData.AccessToken, accessToken)
	}
}

func TestLowLevelRestClient(t *testing.T) {
	tests := buildTestCaseTable()

	for _, tc := range tests {
		restClient := &RESTClient{
			environment: tc.targetEnv,
			token:       tc.oAuthToken,
		}

		Client = buildRestClientDoMock(t, tc)

		//First checking the low level API call
		results, err := restClient.callAPI(tc.targetVerb, tc.targetPath, "")

		//Testing to see if we got an http status code error.  If we got an http status code error we should get an HttpStatusError struct and the status code should match the status code on the response
		//Later on checks like this will be important when we add
		if err != nil {
			//Check to see if its an HTTP error and if its check to see if its what we are expecting
			if e, ok := err.(*HttpStatusError); ok && e.StatusCode != tc.expectedStatusCode {
				t.Errorf("Did not get the right HttpStatus Code for the error expected, got: %d, want: %d.", e.StatusCode, tc.expectedStatusCode)
			}
		} else {
			if tc.expectedResponse != results {
				t.Errorf("Retrieved the incorrect response calling the RestClient.Get, got: %s, want: %s.", results, tc.expectedResponse)
			}
		}
	}
}

func TestHighLevelRestClient(t *testing.T) {
	tests := buildTestCaseTable()

	for _, tc := range tests {
		restClient := &RESTClient{
			environment: tc.targetEnv,
			token:       tc.oAuthToken,
		}

		Client = buildRestClientDoMock(t, tc)
		var results string
		var err error

		//Calling the higher levl API functions
		switch tc.targetVerb {
		case http.MethodGet:
			results, err = restClient.Get(tc.targetPath)
		case http.MethodPost:
			results, err = restClient.Post(tc.targetPath, tc.targetBody)
		case http.MethodPut:
			results, err = restClient.Put(tc.targetPath, tc.targetBody)
		case http.MethodPatch:
			results, err = restClient.Patch(tc.targetPath, tc.targetBody)
		case http.MethodDelete:
			results, err = restClient.Delete(tc.targetPath)
		}

		//Rechecking the error codes for the higher level RestClient functions
		if err != nil {
			//Check to see if its an HTTP error and if its check to see if its what we are expecting
			if e, ok := err.(*HttpStatusError); ok && e.StatusCode != tc.expectedStatusCode {
				t.Errorf("Did not get the right HttpStatus Code for the error expected, got: %d, want: %d.", e.StatusCode, tc.expectedStatusCode)
			}
		} else {
			if tc.expectedResponse != results {
				t.Errorf("Retrieved the incorrect response calling the RestClient.Get, got: %s, want: %s.", results, tc.expectedResponse)
			}
		}
	}
}

func buildMockConfig(profileName string, environment string, clientID string, clientSecret string, oauthTokenData string) *mocks.MockClientConfig {
	mockConfig := &mocks.MockClientConfig{}

	mockConfig.ProfileNameFunc = func() string {
		return profileName
	}

	mockConfig.EnvironmentFunc = func() string {
		return environment
	}

	mockConfig.ClientIDFunc = func() string {
		return clientID
	}

	mockConfig.ClientSecretFunc = func() string {
		return clientSecret
	}

	mockConfig.OAuthTokenDataFunc = func() string {
		return oauthTokenData
	}

	return mockConfig
}

func buildRestClientDoMockForLogin(t *testing.T, mockConfig mocks.MockClientConfig, accessToken string) *mocks.MockHttpClient {
	mock := &mocks.MockHttpClient{}
	mock.DoFunc = func(request *http.Request) (*http.Response, error) {
		authHeaderString := fmt.Sprintf("%s:%s", mockConfig.ClientID(), mockConfig.ClientSecret())
		expectedAuthHeader := fmt.Sprintf("Basic %s", base64.StdEncoding.EncodeToString([]byte(authHeaderString)))
		requestAuthHeader := request.Header.Get("Authorization")

		//Checking to make sure the auth header is built correctly
		if requestAuthHeader != expectedAuthHeader {
			t.Errorf("Authorization token on header not set propertly got: %s, want: %s.", requestAuthHeader, expectedAuthHeader)
		}

		//Checking to make sure the URL is built correctly
		expectedHost := fmt.Sprintf("login.%s", mockConfig.Environment())
		expectedPath := "/oauth/token"
		urlHost := request.URL.Host
		urlPath := request.URL.Path

		if expectedHost != urlHost {
			t.Errorf("Target oauth host is not correct : %s, want: %s.", expectedHost, urlHost)
		}

		if expectedPath != urlPath {
			t.Errorf("Target oauth path is not correct : %s, want: %s.", expectedPath, urlPath)
		}

		responseString := fmt.Sprintf(`
		  {
				"access_token": "%s",
				"token_type": "Bearer", 
				"expires_in": 1234,
				"error":      ""
			}
		`, accessToken)

		stringReader := strings.NewReader(responseString)
		stringReadCloser := ioutil.NopCloser(stringReader)
		response := &http.Response{
			Status:     "200 OK",
			StatusCode: 200,
			Body:       stringReadCloser,
		}
		return response, nil
	}

<<<<<<< HEAD
	Client = mock
	oauth, _ := Authorize(mockConfig)

	if oauth.AccessToken != accessToken {
		t.Errorf("OAuth Access Token incorrect, got: %s, want: %s.", oauth.AccessToken, accessToken)
	}
=======
	return mock
>>>>>>> 2f7d036b
}

//buildRestClientDoMock returns a mock Do object for the RestClient tests
func buildRestClientDoMock(t *testing.T, tc apiClientTest) *mocks.MockHttpClient {
	mock := &mocks.MockHttpClient{}

	//Building a Mock HTTP Functions
	mock.DoFunc = func(request *http.Request) (*http.Response, error) {
		urlHost := request.URL.Host
		urlPath := request.URL.Path

		//Testing to see if the host and the path are being set correctly in my rest client code.
		if tc.expectedHost != urlHost {
			t.Errorf("Target host is not correct : %s, want: %s.", tc.expectedHost, urlHost)
		}

		if tc.expectedPath != urlPath {
			t.Errorf("Target path is not correct : %s, want: %s.", tc.expectedPath, urlPath)
		}

		//Check the auth header on the request to make sure is set
		if request.Header.Get("Authorization:") != tc.expectedAuthHeader {
			t.Errorf("Auth header on requests is not set properly : %s, want: %s.", tc.expectedAuthHeader, request.Header.Get("Authorization:")) //The extra colon at the head of the header string is not incorrect.  Go adds this
		}

		//Setting up the response body
		stringReader := strings.NewReader(tc.expectedResponse)
		stringReadCloser := ioutil.NopCloser(stringReader)
		response := &http.Response{
			StatusCode: tc.targetStatusCode,
			Body:       stringReadCloser,
		}
		return response, nil
	}

	return mock
}

func buildTestCaseTable() []apiClientTest {
	oAuthToken := utils.GenerateGuid()
	skillId := utils.GenerateGuid()
	tests := []apiClientTest{
		{oAuthToken: oAuthToken, targetVerb: http.MethodGet, targetEnv: "mypurecloud.com", targetPath: fmt.Sprintf("api/v2/routing/skills/%s", skillId), targetStatusCode: http.StatusOK, targetBody: "", expectedHeaderToken: fmt.Sprintf("Bearer %s", oAuthToken), expectedHost: "api.mypurecloud.com", expectedPath: fmt.Sprintf("/api/v2/routing/skills/%s", skillId),
			expectedResponse: fmt.Sprintf(`{"id": "%s","name":"test2","dateModified": "2016-07-27T15:57:58Z","state": "active","version": "1","selfUri": "/api/v2/routing/skills/7eba08c7-e62b-49bb-867f-ca69bbab66f0"}`, skillId)},
		{oAuthToken: oAuthToken, targetVerb: http.MethodGet, targetEnv: "mypurecloud.de", targetPath: fmt.Sprintf("api/v2/routing/skills/%s", skillId), targetStatusCode: http.StatusOK, targetBody: "", expectedHeaderToken: fmt.Sprintf("Bearer %s", oAuthToken), expectedHost: "api.mypurecloud.de", expectedPath: fmt.Sprintf("/api/v2/routing/skills/%s", skillId),
			expectedResponse: fmt.Sprintf(`{"id": "%s","name":"test2","dateModified": "2016-07-27T15:57:58Z","state": "active","version": "1","selfUri": "/api/v2/routing/skills/7eba08c7-e62b-49bb-867f-ca69bbab66f0"}`, skillId)},
		{oAuthToken: oAuthToken, targetVerb: http.MethodPost, targetEnv: "mypurecloud.com", targetPath: fmt.Sprintf("api/v2/routing/skills/%s", skillId), targetStatusCode: http.StatusOK, targetBody: `{"id": "%s","name":"test2","state": "active""}`, expectedHeaderToken: fmt.Sprintf("Bearer %s", oAuthToken), expectedHost: "api.mypurecloud.com", expectedPath: fmt.Sprintf("/api/v2/routing/skills/%s", skillId),
			expectedResponse: fmt.Sprintf(`{"id": "%s","name":"test2","dateCreated": "2016-07-27T15:57:58Z","state": "active","version": "1","selfUri": "/api/v2/routing/skills/7eba08c7-e62b-49bb-867f-ca69bbab66f0"}`, skillId)},
		{oAuthToken: oAuthToken, targetVerb: http.MethodPut, targetEnv: "mypurecloud.com", targetPath: fmt.Sprintf("api/v2/routing/skills/%s", skillId), targetStatusCode: http.StatusOK, targetBody: `{"id": "%s","name":"test2","state": "active""}`, expectedHeaderToken: fmt.Sprintf("Bearer %s", oAuthToken), expectedHost: "api.mypurecloud.com", expectedPath: fmt.Sprintf("/api/v2/routing/skills/%s", skillId),
			expectedResponse: fmt.Sprintf(`{"id": "%s","name":"test2","dateCreated": "2016-07-27T15:57:58Z","state": "active","version": "3","selfUri": "/api/v2/routing/skills/7eba08c7-e62b-49bb-867f-ca69bbab66f0"}`, skillId)},
		{oAuthToken: oAuthToken, targetVerb: http.MethodPatch, targetEnv: "mypurecloud.com", targetPath: fmt.Sprintf("api/v2/routing/skills/%s", skillId), targetStatusCode: http.StatusOK, targetBody: `{"name":"test4"}`, expectedHeaderToken: fmt.Sprintf("Bearer %s", oAuthToken), expectedHost: "api.mypurecloud.com", expectedPath: fmt.Sprintf("/api/v2/routing/skills/%s", skillId),
			expectedResponse: fmt.Sprintf(`{"id": "%s","name":"test2","dateCreated": "2016-07-27T15:57:58Z","state": "active","version": "4","selfUri": "/api/v2/routing/skills/7eba08c7-e62b-49bb-867f-ca69bbab66f0"}`, skillId)},
		{oAuthToken: oAuthToken, targetVerb: http.MethodDelete, targetEnv: "mypurecloud.com", targetPath: fmt.Sprintf("api/v2/routing/skills/%s", skillId), targetStatusCode: http.StatusOK, targetBody: "", expectedHeaderToken: fmt.Sprintf("Bearer %s", oAuthToken), expectedHost: "api.mypurecloud.com", expectedPath: fmt.Sprintf("/api/v2/routing/skills/%s", skillId),
			expectedResponse: ""},
		//Error condition - Check to make sure we are return the httpStatusCode when there is an error
		{oAuthToken: oAuthToken, targetVerb: http.MethodGet, targetEnv: "mypurecloud.com", targetPath: fmt.Sprintf("api/v2/routing/skills/%s", skillId), targetStatusCode: http.StatusInternalServerError, targetBody: "", expectedHeaderToken: fmt.Sprintf("Bearer %s", oAuthToken), expectedHost: "api.mypurecloud.com", expectedPath: fmt.Sprintf("/api/v2/routing/skills/%s", skillId),
			expectedResponse: fmt.Sprintf(`{"id": "%s","name":"test2","dateModified": "2016-07-27T15:57:58Z","state": "active","version": "1","selfUri": "/api/v2/routing/skills/7eba08c7-e62b-49bb-867f-ca69bbab66f0"}`, skillId), expectedStatusCode: http.StatusInternalServerError},
	}

	return tests
<<<<<<< HEAD
}

func TestLowLevelRestClient(t *testing.T) {
	tests := buildTestCaseTable()

	for _, tc := range tests {
		restClient := &RESTClient{
			environment: tc.targetEnv,
			token:       tc.oAuthToken,
		}

		Client = buildRestClientDoMock(t, tc)

		//First checking the low level API call
		results, err := restClient.callAPI(tc.targetVerb, tc.targetPath, "")

		//Testing to see if we got an http status code error.  If we got an http status code error we should get an HttpStatusError struct and the status code should match the status code on the response
		//Later on checks like this will be important when we add
		if err != nil {
			//Check to see if its an HTTP error and if its check to see if its what we are expecting
			if e, ok := err.(*models.HttpStatusError); ok && e.StatusCode != tc.expectedStatusCode {
				t.Errorf("Did not get the right HttpStatus Code for the error expected, got: %d, want: %d.", e.StatusCode, tc.expectedStatusCode)
			}
		} else {
			if tc.expectedResponse != results {
				t.Errorf("Retrieved the incorrect response calling the restClient.Get, got: %s, want: %s.", results, tc.expectedResponse)
			}
		}
	}
}

func TestHighLevelRestClient(t *testing.T) {
	tests := buildTestCaseTable()

	for _, tc := range tests {
		restClient := &RESTClient{
			environment: tc.targetEnv,
			token:       tc.oAuthToken,
		}

		Client = buildRestClientDoMock(t, tc)
		var results string
		var err error

		//Calling the higher levl API functions
		switch tc.targetVerb {
		case http.MethodGet:
			results, err = restClient.Get(tc.targetPath)
		case http.MethodPost:
			results, err = restClient.Post(tc.targetPath, tc.targetBody)
		case http.MethodPut:
			results, err = restClient.Put(tc.targetPath, tc.targetBody)
		case http.MethodPatch:
			results, err = restClient.Patch(tc.targetPath, tc.targetBody)
		case http.MethodDelete:
			results, err = restClient.Delete(tc.targetPath)
		}

		//Rechecking the error codes for the higher level RestClient functions
		if err != nil {
			//Check to see if its an HTTP error and if its check to see if its what we are expecting
			if e, ok := err.(*models.HttpStatusError); ok && e.StatusCode != tc.expectedStatusCode {
				t.Errorf("Did not get the right HttpStatus Code for the error expected, got: %d, want: %d.", e.StatusCode, tc.expectedStatusCode)
			}
		} else {
			if tc.expectedResponse != results {
				t.Errorf("Retrieved the incorrect response calling the restClient.Get, got: %s, want: %s.", results, tc.expectedResponse)
			}
		}
	}
=======
>>>>>>> 2f7d036b
}<|MERGE_RESOLUTION|>--- conflicted
+++ resolved
@@ -28,14 +28,14 @@
 	expectedStatusCode  int
 }
 
-func TestLogin(t *testing.T) {
+func TestAuthorize(t *testing.T) {
 	UpdateOAuthToken = mocks.UpdateOAuthToken
 
 	mockConfig := buildMockConfig("DEFAULT", "mypurecloud.com", utils.GenerateGuid(), utils.GenerateGuid(), "")
 	accessToken := "aJdvugb8k1kwnOovm2qX6LXTctJksYvdzcoXPrRDi-nL1phQhcKRN-bjcflq7CUDOmUCQv5OWuBSkPQr0peWhw"
-	Client = buildRestClientDoMockForLogin(t, *mockConfig, accessToken)
-
-	oauthData, err := Login(mockConfig)
+	Client = buildRestClientDoMockForAuthorize(t, *mockConfig, accessToken)
+
+	oauthData, err := Authorize(mockConfig)
 	if err != nil {
 		t.Fatalf("err should be nil, got: %s", err)
 	}
@@ -45,7 +45,7 @@
 
 	// Check that the same token is returned when the the expiry time stamp is in the future
 	mockConfig = buildMockConfig(mockConfig.ProfileName() ,mockConfig.Environment(), mockConfig.ClientID(), mockConfig.ClientSecret(), oauthData.String())
-	oauthData, err = Login(mockConfig)
+	oauthData, err = Authorize(mockConfig)
 	if err != nil {
 		t.Fatalf("err should be nil, got: %s", err)
 	}
@@ -57,7 +57,7 @@
 	oauthData.OAuthTokenExpiry = time.Now().AddDate(0, 0, -1).Format(time.RFC3339)
 	accessToken = "aJdvugb8k1kwnOovm2qX6LXTctJksYvdzcoXPrRDi-nL1phQhcKRN-bjcflq7CUDOmUCQv5OWuBSkPQr0peWhw"
 	mockConfig = buildMockConfig(mockConfig.ProfileName() ,mockConfig.Environment(), mockConfig.ClientID(), mockConfig.ClientSecret(), oauthData.String())
-	oauthData, err = Login(mockConfig)
+	oauthData, err = Authorize(mockConfig)
 	if err != nil {
 		t.Fatalf("err should be nil, got: %s", err)
 	}
@@ -84,7 +84,7 @@
 		//Later on checks like this will be important when we add
 		if err != nil {
 			//Check to see if its an HTTP error and if its check to see if its what we are expecting
-			if e, ok := err.(*HttpStatusError); ok && e.StatusCode != tc.expectedStatusCode {
+			if e, ok := err.(*models.HttpStatusError); ok && e.StatusCode != tc.expectedStatusCode {
 				t.Errorf("Did not get the right HttpStatus Code for the error expected, got: %d, want: %d.", e.StatusCode, tc.expectedStatusCode)
 			}
 		} else {
@@ -125,7 +125,7 @@
 		//Rechecking the error codes for the higher level RestClient functions
 		if err != nil {
 			//Check to see if its an HTTP error and if its check to see if its what we are expecting
-			if e, ok := err.(*HttpStatusError); ok && e.StatusCode != tc.expectedStatusCode {
+			if e, ok := err.(*models.HttpStatusError); ok && e.StatusCode != tc.expectedStatusCode {
 				t.Errorf("Did not get the right HttpStatus Code for the error expected, got: %d, want: %d.", e.StatusCode, tc.expectedStatusCode)
 			}
 		} else {
@@ -162,7 +162,7 @@
 	return mockConfig
 }
 
-func buildRestClientDoMockForLogin(t *testing.T, mockConfig mocks.MockClientConfig, accessToken string) *mocks.MockHttpClient {
+func buildRestClientDoMockForAuthorize(t *testing.T, mockConfig mocks.MockClientConfig, accessToken string) *mocks.MockHttpClient {
 	mock := &mocks.MockHttpClient{}
 	mock.DoFunc = func(request *http.Request) (*http.Response, error) {
 		authHeaderString := fmt.Sprintf("%s:%s", mockConfig.ClientID(), mockConfig.ClientSecret())
@@ -207,16 +207,7 @@
 		return response, nil
 	}
 
-<<<<<<< HEAD
-	Client = mock
-	oauth, _ := Authorize(mockConfig)
-
-	if oauth.AccessToken != accessToken {
-		t.Errorf("OAuth Access Token incorrect, got: %s, want: %s.", oauth.AccessToken, accessToken)
-	}
-=======
 	return mock
->>>>>>> 2f7d036b
 }
 
 //buildRestClientDoMock returns a mock Do object for the RestClient tests
@@ -277,77 +268,4 @@
 	}
 
 	return tests
-<<<<<<< HEAD
-}
-
-func TestLowLevelRestClient(t *testing.T) {
-	tests := buildTestCaseTable()
-
-	for _, tc := range tests {
-		restClient := &RESTClient{
-			environment: tc.targetEnv,
-			token:       tc.oAuthToken,
-		}
-
-		Client = buildRestClientDoMock(t, tc)
-
-		//First checking the low level API call
-		results, err := restClient.callAPI(tc.targetVerb, tc.targetPath, "")
-
-		//Testing to see if we got an http status code error.  If we got an http status code error we should get an HttpStatusError struct and the status code should match the status code on the response
-		//Later on checks like this will be important when we add
-		if err != nil {
-			//Check to see if its an HTTP error and if its check to see if its what we are expecting
-			if e, ok := err.(*models.HttpStatusError); ok && e.StatusCode != tc.expectedStatusCode {
-				t.Errorf("Did not get the right HttpStatus Code for the error expected, got: %d, want: %d.", e.StatusCode, tc.expectedStatusCode)
-			}
-		} else {
-			if tc.expectedResponse != results {
-				t.Errorf("Retrieved the incorrect response calling the restClient.Get, got: %s, want: %s.", results, tc.expectedResponse)
-			}
-		}
-	}
-}
-
-func TestHighLevelRestClient(t *testing.T) {
-	tests := buildTestCaseTable()
-
-	for _, tc := range tests {
-		restClient := &RESTClient{
-			environment: tc.targetEnv,
-			token:       tc.oAuthToken,
-		}
-
-		Client = buildRestClientDoMock(t, tc)
-		var results string
-		var err error
-
-		//Calling the higher levl API functions
-		switch tc.targetVerb {
-		case http.MethodGet:
-			results, err = restClient.Get(tc.targetPath)
-		case http.MethodPost:
-			results, err = restClient.Post(tc.targetPath, tc.targetBody)
-		case http.MethodPut:
-			results, err = restClient.Put(tc.targetPath, tc.targetBody)
-		case http.MethodPatch:
-			results, err = restClient.Patch(tc.targetPath, tc.targetBody)
-		case http.MethodDelete:
-			results, err = restClient.Delete(tc.targetPath)
-		}
-
-		//Rechecking the error codes for the higher level RestClient functions
-		if err != nil {
-			//Check to see if its an HTTP error and if its check to see if its what we are expecting
-			if e, ok := err.(*models.HttpStatusError); ok && e.StatusCode != tc.expectedStatusCode {
-				t.Errorf("Did not get the right HttpStatus Code for the error expected, got: %d, want: %d.", e.StatusCode, tc.expectedStatusCode)
-			}
-		} else {
-			if tc.expectedResponse != results {
-				t.Errorf("Retrieved the incorrect response calling the restClient.Get, got: %s, want: %s.", results, tc.expectedResponse)
-			}
-		}
-	}
-=======
->>>>>>> 2f7d036b
 }