--- conflicted
+++ resolved
@@ -31,26 +31,9 @@
 	cmd *cobra.Command
 }
 
-<<<<<<< HEAD
 // The following functions are added as variables to allow reassignment to mock functions in unit tests
 var (
 	configGetConfig         = config.GetConfig
-=======
-type RetryConfiguration struct {
-	MaxRetryTimeSec          int
-	MaxRetriesBeforeQuitting int
-}
-
-type retry struct {
-	retryAfterMs             int64
-	retryCountBeforeQuitting int
-	RetryConfiguration
-}
-
-var (
-	// The following functions are added as variables to allow reassignment to mock functions in unit tests
-	configGetConfig = config.GetConfig
->>>>>>> 2f7d036b
 	restclientNewRESTClient = restclient.NewRESTClient
 	// This will be set if the application silently re-authenticates for a 401 error
 	hasReAuthenticated bool
@@ -211,7 +194,7 @@
 		return err
 	}
 
-	if e, ok := err.(restclient.HttpStatusError); ok && e.StatusCode == http.StatusUnauthorized {
+	if e, ok := err.(models.HttpStatusError); ok && e.StatusCode == http.StatusUnauthorized {
 		_, err = restclient.ReAuthenticate(config)
 		if err != nil {
 			return err
@@ -248,91 +231,4 @@
 		return retry.Retry(uri, c.Delete)
 	}
 	return nil
-<<<<<<< HEAD
-=======
-}
-
-func RetryWithData(uri string, data string, httpCall func(uri string, data string) (string, error)) func(retryConfiguration *RetryConfiguration) (string, error) {
-	return func(retryConfiguration *RetryConfiguration) (string, error) {
-		if retryConfiguration == nil {
-			retryConfiguration = &RetryConfiguration{
-				MaxRetriesBeforeQuitting: 3,
-				MaxRetryTimeSec: 10,
-			}
-		}
-		retry := retry{
-			RetryConfiguration: *retryConfiguration,
-		}
-		response, err := httpCall(uri, data)
-		now := time.Now()
-		for ok := true; ok; ok = retry.shouldRetry(now, err) {
-			response, err = httpCall(uri, data)
-		}
-		return response, err
-	}
-}
-
-func Retry(uri string, httpCall func(uri string) (string, error)) func(retryConfiguration *RetryConfiguration) (string, error) {
-	return func(retryConfiguration *RetryConfiguration) (string, error) {
-		if retryConfiguration == nil {
-			retryConfiguration = &RetryConfiguration{
-				MaxRetriesBeforeQuitting: 3,
-				MaxRetryTimeSec: 10,
-			}
-		}
-		retry := retry{
-			RetryConfiguration: *retryConfiguration,
-		}
-		response, err := httpCall(uri)
-		now := time.Now()
-		for ok := true; ok; ok = retry.shouldRetry(now, err) {
-			response, err = httpCall(uri)
-		}
-		return response, err
-	}
-}
-
-func (r *retry) shouldRetry(startTime time.Time, errorValue error) bool {
-	if errorValue == nil {
-		return false
-	}
-
-	e, ok := errorValue.(restclient.HttpStatusError)
-	if !ok {
-		return false
-	}
-
-	if time.Since(startTime) < utils.SecondsToNanoSeconds(r.MaxRetryTimeSec) && e.StatusCode == http.StatusTooManyRequests {
-		r.retryAfterMs = getRetryAfterValue(e.Headers)
-		r.retryCountBeforeQuitting++
-		if r.retryCountBeforeQuitting < r.MaxRetriesBeforeQuitting {
-			time.Sleep(utils.MilliSecondsToNanoSeconds(r.retryAfterMs))
-			return true
-		}
-	}
-	return false
-}
-
-func getRetryAfterValue(headers map[string][]string) int64 {
-	defaultValue := int64(3000)
-	retryAfterValues := headers["Retry-After"]
-	if retryAfterValues == nil {
-		return defaultValue
-	}
-
-	returnValue := int64(0)
-	for _, retryAfter := range retryAfterValues {
-		if retryAfter != "" {
-			returnValue, _ = strconv.ParseInt(retryAfter, 10, 64)
-			break
-		}
-	}
-
-	// Edge case where the retry-after header has no value
-	if returnValue == 0 {
-		returnValue = defaultValue
-	}
-
-	return returnValue
->>>>>>> 2f7d036b
 }