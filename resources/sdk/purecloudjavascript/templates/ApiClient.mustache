import superagent from 'superagent';

class ApiClient {
	/**
	 * @module {{#invokerPackage}}{{invokerPackage}}/{{/invokerPackage}}ApiClient
	 * @version {{projectVersion}}
	 */

	/**
	 * Singleton getter
	 */
	get instance() {
		return ApiClient.instance;
	}

	/**
	 * Singleton setter
	 */
	set instance(value) {
		ApiClient.instance = value;
	}

	/**
	 * Manages low level client-server communications, parameter marshalling, etc. There should not be any need for an
	 * application to use this class directly - the *Api and model classes provide the public API for the service. The
	 * contents of this file should be regarded as internal but are documented for completeness.
	 * @alias module:{{#invokerPackage}}{{invokerPackage}}/{{/invokerPackage}}ApiClient
	 * @class
	 */
	constructor() {
		/**
		 * @description The default API client implementation.
		 * @type {module:{{#invokerPackage}}{{invokerPackage}}/{{/invokerPackage}}ApiClient}
		 */
		if(!ApiClient.instance){
			ApiClient.instance = this;
		}

		/**
		 * Enumeration of collection format separator strategies.
		 * @enum {String} 
		 * @readonly
		 */
		this.CollectionFormatEnum = {
			/**
			 * Comma-separated values. Value: <code>csv</code>
			 * @const
			 */
			CSV: ',',
			/**
			 * Space-separated values. Value: <code>ssv</code>
			 * @const
			 */
			SSV: ' ',
			/**
			 * Tab-separated values. Value: <code>tsv</code>
			 * @const
			 */
			TSV: '\t',
			/**
			 * Pipe(|)-separated values. Value: <code>pipes</code>
			 * @const
			 */
			PIPES: '|',
			/**
			 * Native array. Value: <code>multi</code>
			 * @const
			 */
			MULTI: 'multi'
		};

		/**
		 * @description Value is `true` if local storage exists. Otherwise, false.
		 */
		try {
			localStorage.setItem('purecloud_local_storage_test', 'purecloud_local_storage_test');
			localStorage.removeItem('purecloud_local_storage_test');
			this.hasLocalStorage = true;
		} catch(e) {
			this.hasLocalStorage = false;
		}

		/**
		 * The base URL against which to resolve every API call's (relative) path.
		 * @type {String}
		 * @default {{basePath}}
		 */
		this.setEnvironment('{{basePath}}');

		/**
		 * The authentication methods to be included for all API calls.
		 * @type {Array.<String>}
		 */
{{=< >=}}    this.authentications = {<#authMethods><#isBasic>
			'<name>': {type: 'basic'}</isBasic><#isApiKey>
			'<name>': {type: 'apiKey', 'in': <#isKeyInHeader>'header'</isKeyInHeader><^isKeyInHeader>'query'</isKeyInHeader>, name: '<keyParamName>'}</isApiKey><#isOAuth>
			'<name>': {type: 'oauth2'}</isOAuth><#hasMore>,</hasMore></authMethods>
		};
<={{ }}=>
<<<<<<< HEAD
		/**
		 * The default HTTP headers to be included for all API calls.
		 * @type {Array.<String>}
		 * @default {}
		 */
		this.defaultHeaders = {};

		/**
		 * The default HTTP timeout for all API calls.
		 * @type {Number}
		 * @default 60000
		 */
		this.timeout = 16000;

		this.settingsPrefix = 'purecloud';

		// Expose superagent module for use with superagent-proxy
		this.superagent = superagent;

		// Check for auth token in hash
		this._setValuesFromUrlHash();
	}

	/**
	 * @description Sets the debug log to enable debug logging
	 * @param {log} debugLog - In most cases use `console.log`
	 * @param {integer} maxLines - (optional) The max number of lines to write to the log. Must be > 0.
	 */
	setDebugLog(debugLog, maxLines) {
		this.debugLog = debugLog;
		this.debugLogMaxLines = (maxLines && maxLines > 0) ? maxLines : undefined;
	}

	/**
	 * @description If set to `true`, the response object will contain additional information about the HTTP response. When `false` (default) only the body object will be returned.
	 * @param {boolean} returnExtended - `true` to return extended responses
	 */
	setReturnExtendedResponses(returnExtended) {
		this.returnExtended = returnExtended;
	}

	/**
	 * @description When `true`, persists the auth token to local storage to avoid a redirect to the login page on each page load. Defaults to `false`.
	 * @param {boolean} doPersist - `true` to persist the auth token to local storage
	 * @param {string} prefix - (Optional, default 'purecloud') The name prefix used for the local storage key
	 */
	setPersistSettings(doPersist, prefix) {
		this.persistSettings = doPersist;
		this.settingsPrefix = prefix ? prefix.replace(/\W+/g, '_') : 'purecloud';
		this._debugTrace(`this.settingsPrefix=${this.settingsPrefix}`);
	}

	/**
	 * @description Saves the auth token to local storage, if enabled.
	 */
	_saveSettings() {
		try {
			// Don't save settings if we aren't supposed to be persisting them
			if (this.persistSettings !== true) return;

			// Ensure we can access local storage
			if (!this.hasLocalStorage) {
				this._debugTrace('Warning: Cannot access local storage. Settings will not be saved.');
				return;
			}

			// Save settings
			if (this.authentications['PureCloud Auth'].accessToken) {
				localStorage.setItem(`${this.settingsPrefix}_access_token`, this.authentications['PureCloud Auth'].accessToken);
				this._debugTrace('Access token saved to local storage');
			} else {
				this._debugTrace('Access token cleared');
				localStorage.removeItem(`${this.settingsPrefix}_access_token`);
			}
		} catch (e) {
			console.error(e);
		}
	}

	/**
	 * @description Loads settings from local storage, if enabled.
	 */
	_loadSettings() {
		// Don't load settings if we aren't supposed to be persisting them
		if (this.persistSettings !== true) return;

		// Ensure we can access local storage
		if (!this.hasLocalStorage) {
			this._debugTrace('Warning: Cannot access local storage. Settings will not be loaded.');
			return;
		}

		let token = localStorage.getItem(`${this.settingsPrefix}_access_token`);
		if (token) {
			this.setAccessToken(token);
			this._debugTrace('Access token retrieved from local storage');
		}
	}

	/**
	 * @description Sets the environment used by the session
	 * @param {string} environment - (Optional, default "mypurecloud.com") Environment the session use, e.g. mypurecloud.ie, mypurecloud.com.au, etc.
	 */
	setEnvironment(environment) {
		if (!environment)
			environment = 'mypurecloud.com';

		// Strip trailing slash
		environment = environment.replace(/\/+$/, '');

		// Strip protocol and subdomain
		if (environment.startsWith('https://'))
			environment = environment.substring(8);
		if (environment.startsWith('http://'))
			environment = environment.substring(7);
		if (environment.startsWith('api.'))
			environment = environment.substring(4);

		// Set vars
		this.environment = environment;
		this.basePath = `https://api.${environment}`;
		this.authUrl = `https://login.${environment}`;
	}

	/**
	 * @description Initiates the implicit grant login flow. Will attempt to load the token from local storage, if enabled.
	 * @param {string} clientId - The client ID of an OAuth Implicit Grant client
	 * @param {string} redirectUri - The redirect URI of the OAuth Implicit Grant client
	 */
	loginImplicitGrant(clientId, redirectUri) {
		let self = this;
		this.clientId = clientId;
		this.redirectUri = redirectUri;

		return new Promise(function(resolve, reject) {
			self._testTokenAccess()
				.then(function() {
					resolve();
				})
				.catch(function(error) {
					let query = {
							client_id: encodeURIComponent(self.clientId),
							redirect_uri: encodeURI(self.redirectUri),
							response_type: 'token'
					};

					let url = self._buildAuthUrl('oauth/authorize', query);
					self._debugTrace(`Implicit grant: redirecting to ${url} for authorization...`);
					window.location.replace(url);
				});
		});
	}

	/**
	 * @description Initiates the client credentials login flow. Only available in node apps.
	 * @param {string} clientId - The client ID of an OAuth Implicit Grant client
	 * @param {string} clientSecret - The client secret of an OAuth Implicit Grant client
	 */
	loginClientCredentialsGrant(clientId, clientSecret) {
		let self = this;
		this.clientId = clientId;
		let authHeader = new Buffer(clientId + ':' + clientSecret).toString('base64');

		return new Promise(function(resolve, reject) {
			// Block browsers from using client credentials
			if (typeof window !== 'undefined') {
				reject(new Error('The client credentials grant is not supported in a browser.'));
				return;
			}

			// Build token request
			let request = superagent('POST', `https://login.${self.environment}/oauth/token`);
			if (self.proxy && request.proxy) {
				request.proxy(self.proxy);
			}
			request.set('Authorization', `Basic ${authHeader}`);
			request.send('grant_type=client_credentials');

			// Execute request
			request.end(function(error, response) {
				if (error) {
					reject(error);
				} else {
					self.setAccessToken(response.body['access_token']);
					self._debugTrace(`Access token expires in ${response.body['expires_in']} seconds`);
					resolve();
				}
			});
		});
	}

	/**
	 * @description Loads token from storage, if enabled, and checks to ensure it works.
	 */
	_testTokenAccess() {
		let self = this;
		return new Promise(function(resolve, reject) {
			// Load from storage
			self._loadSettings();

			// Check if there is a token to test
			if (!self.authentications['PureCloud Auth'].accessToken) {
				reject(new Error('Token is not set'));
				return;
			}

			// Test token
			self.callApi('/api/v2/authorization/permissions', 'GET', 
				null, null, null, null, null, ['PureCloud Auth'], ['application/json'], ['application/json'])
				.then(function(roles) {
					self._saveSettings();
					resolve();
				})
				.catch(function(error) {
					self.setAccessToken();
					reject(error);
				});
		});
	}

	/**
	 * @description Parses the URL hash, grabs the access token, and clears the hash. If no access token is found, no action is taken.
	 */
	_setValuesFromUrlHash() {
		// Check for window
		if(!(typeof window !== 'undefined' && window.location.hash)) return;

		// Process hash string into object
		let hash = window.location.hash
			.slice(1).split('&')
			.reduce(function(obj, pair) {
				let keyValue = pair.split('=');
				obj[keyValue[0]] = keyValue[1];
				return obj;
			}, {});

		// Set access token
		if(hash.access_token) {
			// Set access token
			this.setAccessToken(hash.access_token);

			// Remove hash from URL
			// Credit: https://stackoverflow.com/questions/1397329/how-to-remove-the-hash-from-window-location-with-javascript-without-page-refresh/5298684#5298684
			let scrollV, scrollH, loc = window.location;
			if ('replaceState' in history) {
				history.replaceState('', document.title, loc.pathname + loc.search);
			} else {
				// Prevent scrolling by storing the page's current scroll offset
				scrollV = document.body.scrollTop;
				scrollH = document.body.scrollLeft;

				// Remove hash
				loc.hash = '';

				// Restore the scroll offset, should be flicker free
				document.body.scrollTop = scrollV;
				document.body.scrollLeft = scrollH;
			}
		}
	}

	/**
	 * @description Sets the access token to be used with requests
	 * @param {string} token - The access token
	 */
	setAccessToken(token) {
		// Set token for API use
		this.authentications['PureCloud Auth'].accessToken = token;

		this._saveSettings();
	}

	/**
	 * @description Sets the storage key to use when persisting the access token
	 * @param {string} storageKey - The storage key name
	 */
	setStorageKey(storageKey) {
		// Set storage key
		this.storageKey = storageKey;

		// Trigger storage of current token
		this.setAccessToken(this.authentications['PureCloud Auth'].accessToken);
	}

	/**
	 * @description Redirects the user to the PureCloud logout page
	 */
	logout() {
		if(this.hasLocalStorage) {
			this.setAccessToken();
		}

		let query = {
			client_id: encodeURIComponent(this.clientId),
			redirect_uri: encodeURI(this.redirectUri)
		};

		let url = this._buildAuthUrl('logout', query);
		window.location.replace(url);
	}

	/**
	 * @description Constructs a URL to the auth server
	 * @param {string} path - The path for the URL
	 * @param {object} query - An object of key/value pairs to use for querystring keys/values
	 */
	_buildAuthUrl(path, query) {
		function qs(url, key) {
			let val = query[key];
			if(!val) return url;
			return `${url}&${key}=${val}`;
		}

		if (!query) {
			query = {};
		}

		let baseUrl = `${this.authUrl}/${path}?`;
		return Object.keys(query).reduce(qs, baseUrl);
	}

	/**
	 * Returns a string representation for an actual parameter.
	 * @param param The actual parameter.
	 * @returns {String} The string representation of <code>param</code>.
	 */
	paramToString(param) {
		if (!param) {
			return '';
		}
		if (param instanceof Date) {
			return param.toJSON();
		}
		return param.toString();
	}

	/**
	 * Builds full URL by appending the given path to the base URL and replacing path parameter place-holders with parameter values.
	 * NOTE: query parameters are not handled here.
	 * @param {String} path The path to append to the base URL.
	 * @param {Object} pathParams The parameter values to append.
	 * @returns {String} The encoded path with parameter values substituted.
	 */
	buildUrl(path, pathParams) {
		if (!path.match(/^\//)) {
			path = '/' + path;
		}
		let url = this.basePath + path;
		let _this = this;
		url = url.replace(/\{([\w-]+)\}/g, function(fullMatch, key) {
			let value;
			if (pathParams.hasOwnProperty(key)) {
				value = _this.paramToString(pathParams[key]);
			} else {
				value = fullMatch;
			}
			return encodeURIComponent(value);
		});
		return url;
	}

	/**
	 * Checks whether the given content type represents JSON.<br>
	 * JSON content type examples:<br>
	 * <ul>
	 * <li>application/json</li>
	 * <li>application/json; charset=UTF8</li>
	 * <li>APPLICATION/JSON</li>
	 * </ul>
	 * @param {String} contentType The MIME content type to check.
	 * @returns {Boolean} <code>true</code> if <code>contentType</code> represents JSON, otherwise <code>false</code>.
	 */
	isJsonMime(contentType) {
		return Boolean(contentType && contentType.match(/^application\/json(;.*)?$/i));
	}

	/**
	 * Chooses a content type from the given array, with JSON preferred; i.e. return JSON if included, otherwise return the first.
	 * @param {Array.<String>} contentTypes
	 * @returns {String} The chosen content type, preferring JSON.
	 */
	jsonPreferredMime(contentTypes) {
		for (let i = 0; i < contentTypes.length; i++) {
			if (this.isJsonMime(contentTypes[i])) {
				return contentTypes[i];
			}
		}
		return contentTypes[0];
	}

	/**
	 * Checks whether the given parameter value represents file-like content.
	 * @param param The parameter to check.
	 * @returns {Boolean} <code>true</code> if <code>param</code> represents a file. 
	 */
	isFileParam(param) {
		// fs.ReadStream in Node.js (but not in runtime like browserify)
		if (typeof window === 'undefined' &&
				typeof require === 'function' &&
				require('fs') &&
				param instanceof require('fs').ReadStream) {
			return true;
		}
		// Buffer in Node.js
		if (typeof Buffer === 'function' && param instanceof Buffer) {
			return true;
		}
		// Blob in browser
		if (typeof Blob === 'function' && param instanceof Blob) {
			return true;
		}
		// File in browser (it seems File object is also instance of Blob, but keep this for safe)
		if (typeof File === 'function' && param instanceof File) {
			return true;
		}
		return false;
	}

	/**
	 * Normalizes parameter values:
	 * <ul>
	 * <li>remove nils</li>
	 * <li>keep files and arrays</li>
	 * <li>format to string with `paramToString` for other cases</li>
	 * </ul>
	 * @param {Object.<String, Object>} params The parameters as object properties.
	 * @returns {Object.<String, Object>} normalized parameters.
	 */
	normalizeParams(params) {
		let newParams = {};
		for (let key in params) {
			if (params.hasOwnProperty(key) && params[key]) {
				let value = params[key];
				if (this.isFileParam(value) || Array.isArray(value)) {
					newParams[key] = value;
				} else {
					newParams[key] = this.paramToString(value);
				}
			}
		}
		return newParams;
	}

	/**
	 * Builds a string representation of an array-type actual parameter, according to the given collection format.
	 * @param {Array} param An array parameter.
	 * @param {module:{{#invokerPackage}}{{invokerPackage}}/{{/invokerPackage}}ApiClient.CollectionFormatEnum} collectionFormat The array element separator strategy.
	 * @returns {String|Array} A string representation of the supplied collection, using the specified delimiter. Returns
	 * <code>param</code> as is if <code>collectionFormat</code> is <code>multi</code>.
	 */
	buildCollectionParam(param, collectionFormat) {
		if (!param) return;

		switch (collectionFormat) {
			case 'csv':
				return param.map(this.paramToString).join(',');
			case 'ssv':
				return param.map(this.paramToString).join(' ');
			case 'tsv':
				return param.map(this.paramToString).join('\t');
			case 'pipes':
				return param.map(this.paramToString).join('|');
			case 'multi':
				// return the array directly as SuperAgent will handle it as expected
				return param.map(this.paramToString);
			default:
				throw new Error('Unknown collection format: ' + collectionFormat);
		}
	}

	/**
	 * Applies authentication headers to the request.
	 * @param {Object} request The request object created by a <code>superagent()</code> call.
	 * @param {Array.<String>} authNames An array of authentication method names.
	 */
	applyAuthToRequest(request, authNames) {
		let _this = this;
		authNames.forEach(function(authName) {
			let auth = _this.authentications[authName];
			switch (auth.type) {
				case 'basic':
					if (auth.username || auth.password) {
						request.auth(auth.username || '', auth.password || '');
					}
					break;
				case 'apiKey':
					if (auth.apiKey) {
						let data = {};
						if (auth.apiKeyPrefix) {
							data[auth.name] = auth.apiKeyPrefix + ' ' + auth.apiKey;
						} else {
							data[auth.name] = auth.apiKey;
						}
						if (auth['in'] === 'header') {
							request.set(data);
						} else {
							request.query(data);
						}
					}
					break;
				case 'oauth2':
					if (auth.accessToken) {
						request.set({'Authorization': 'Bearer ' + auth.accessToken});
					}
					break;
				default:
					throw new Error('Unknown authentication type: ' + auth.type);
			}
		});
	}

	/**
	 * Invokes the REST service using the supplied settings and parameters.
	 * @param {String} path The base URL to invoke.
	 * @param {String} httpMethod The HTTP method to use.
	 * @param {Object.<String, String>} pathParams A map of path parameters and their values.
	 * @param {Object.<String, Object>} queryParams A map of query parameters and their values.
	 * @param {Object.<String, Object>} headerParams A map of header parameters and their values.
	 * @param {Object.<String, Object>} formParams A map of form parameters and their values.
	 * @param {Object} bodyParam The value to pass as the request body.
	 * @param {Array.<String>} authNames An array of authentication type names.
	 * @param {Array.<String>} contentTypes An array of request MIME types.
	 * @param {Array.<String>} accepts An array of acceptable response MIME types.types or the
	 * constructor for a complex type.
	 * @returns {Promise} A Promise object.
	 */
	callApi(path, httpMethod, pathParams,
			queryParams, headerParams, formParams, bodyParam, authNames, contentTypes, accepts) {

		let _this = this;
		let url = this.buildUrl(path, pathParams);
		let request = superagent(httpMethod, url);

		if (this.proxy && request.proxy) {
			request.proxy(this.proxy);
		}

		if(this.debugLog){
			let trace = `[REQUEST] ${httpMethod} ${url}`;
			if(pathParams && Object.keys(pathParams).count > 0 && pathParams[Object.keys(pathParams)[0]]){
				trace += "\nPath Params: " + JSON.stringify(pathParams);
			}

			if(queryParams && Object.keys(queryParams).count > 0 && queryParams[Object.keys(queryParams)[0]]){
				trace += "\nQuery Params: " + JSON.stringify(queryParams);
			}

			if(bodyParam){
				trace += "\nBody: " + JSON.stringify(bodyParam);
			}

			this._debugTrace(trace);
		}

		// apply authentications
		this.applyAuthToRequest(request, authNames);

		// set query parameters
		request.query(this.normalizeParams(queryParams));

		// set header parameters
		request.set(this.defaultHeaders).set(this.normalizeParams(headerParams));
		//request.set({ 'purecloud-sdk': '{{projectVersion}}' });

		// set request timeout
		request.timeout(this.timeout);

		let contentType = this.jsonPreferredMime(contentTypes);
		if (contentType) {
			request.type(contentType);
		} else if (!request.header['Content-Type']) {
			request.type('application/json');
		}

		if (contentType === 'application/x-www-form-urlencoded') {
			request.send(this.normalizeParams(formParams));
		} else if (contentType == 'multipart/form-data') {
			let _formParams = this.normalizeParams(formParams);
			for (let key in _formParams) {
				if (_formParams.hasOwnProperty(key)) {
					if (this.isFileParam(_formParams[key])) {
						// file field
						request.attach(key, _formParams[key]);
					} else {
						request.field(key, _formParams[key]);
					}
				}
			}
		} else if (bodyParam) {
			request.send(bodyParam);
		}

		let accept = this.jsonPreferredMime(accepts);
		if (accept) {
			request.accept(accept);
		}

		return new Promise(function(resolve, reject) {
			request.end(function(error, response) {
				if (error) {
					console.log(error);
					if (!response) {
						console.log('Response object was not defined!');
						reject({
							status: 0,
							statusText: 'error',
							headers: [],
							body: {},
							text: 'error',
							error: error
						});
						return;
					}
				}

				// Build response object
				let data = (_this.returnExtended === true || error) ? {
					status: response.status,
					statusText: response.statusText,
					headers: response.headers,
					body: response.body,
					text: response.text,
					error: error
				} : response.body ? response.body : response.text;

				// Debug logging
				if (_this.debugLog) {
					let trace = `[RESPONSE] ${response.status}: ${httpMethod} ${url}`;
					if (response.headers)
						trace += `\ninin-correlation-id: ${response.headers['inin-correlation-id']}`;
					if (response.body)
						trace += `\nBody: ${JSON.stringify(response.body,null,2)}`;

					// Log trace message
					_this._debugTrace(trace);

					// Log stack trace
					if (error)
						_this._debugTrace(error);
				}

				// Resolve promise
				if (error) {
					reject(data);
				} else {
					resolve(data);
				}
			});
		});
	}

	/**
	 * @description Parses an ISO-8601 string representation of a date value.
	 * @param {String} str The date value as a string.
	 * @returns {Date} The parsed date object.
	 */
	parseDate(str) {
		return new Date(str.replace(/T/i, ' '));
	}

	/**
	 * @description Logs to the debug log
	 * @param {String} str The date value as a string.
	 * @returns {Date} The parsed date object.
	 */
	_debugTrace(trace) {
		if (!this.debugLog) return;

		if (typeof(trace) === 'string') {
			// Truncate
			let truncTrace = '';
			let lines = trace.split('\n');
			if (this.debugLogMaxLines && lines.length > this.debugLogMaxLines) {
				for  (let i = 0; i < this.debugLogMaxLines; i++) {
					truncTrace += lines[i] + '\n';
				}
				truncTrace += '...response truncated...';
				trace = truncTrace;
			}
		}

		this.debugLog(trace);
	}
}

export default ApiClient;
=======
{{#emitJSDoc}}    /**
     * The default HTTP headers to be included for all API calls.
     * @type {Array.<String>}
     * @default {}
     */
{{/emitJSDoc}}    this.defaultHeaders = {};

    /**
     * The default HTTP timeout for all API calls.
     * @type {Number}
     * @default 60000
     */
    this.timeout = 16000;

    this.settingsPrefix = 'purecloud';

    // Expose superagent module for use with superagent-proxy
    this.superagent = superagent;
  };

{{#emitJSDoc}}  /**
   * @description Sets the debug log to enable debug logging
   * @param {log} debugLog - In most cases use `console.log`
   * @param {integer} maxLines - (optional) The max number of lines to write to the log. Must be > 0.
   */
{{/emitJSDoc}}  exports.prototype.setDebugLog = function setDebugLoggingEnabled(debugLog, maxLines) {
    this.debugLog = debugLog;
    this.debugLogMaxLines = (maxLines && maxLines > 0) ? maxLines : undefined;
  };

{{#emitJSDoc}}  /**
   * @description If set to `true`, the response object will contain additional information about the HTTP response. When `false` (default) only the body object will be returned.
   * @param {boolean} returnExtended - `true` to return extended responses
   */
{{/emitJSDoc}}  exports.prototype.setReturnExtendedResponses = function setReturnExtendedResponses(returnExtended) {
    this.returnExtended = returnExtended;
  };

{{#emitJSDoc}}  /**
   * @description When `true`, persists the auth token to local storage to avoid a redirect to the login page on each page load. Defaults to `false`.
   * @param {boolean} doPersist - `true` to persist the auth token to local storage
   * @param {string} prefix - (Optional, default 'purecloud') The name prefix used for the local storage key
   */
{{/emitJSDoc}}  exports.prototype.setPersistSettings = function setPersistSettings(doPersist, prefix) {
    this.persistSettings = doPersist;
    this.settingsPrefix = prefix ? prefix.replace(/\W+/g, '_') : 'purecloud';
    this._debugTrace(`this.settingsPrefix=${this.settingsPrefix}`);
  };

{{#emitJSDoc}}  /**
   * @description Saves the auth token to local storage, if enabled.
   */
{{/emitJSDoc}}  exports.prototype._saveSettings = function _saveSettings(opts) {
    try {
      if (!this.authData) this.authData = {};

      if (opts.accessToken) {
      	this.authData.accessToken = opts.accessToken;
      	this.authentications['PureCloud Auth'].accessToken = opts.accessToken;
      }

      if (opts.state) {
      	this.authData.state = opts.state;
      }

      if (opts.tokenExpiryTime) {
      	this.authData.tokenExpiryTime = opts.tokenExpiryTime;
      	this.authData.tokenExpiryTimeString = opts.tokenExpiryTimeString;
      }

      // Don't save settings if we aren't supposed to be persisting them
      if (this.persistSettings !== true) return;

      // Ensure we can access local storage
      if (!exports.hasLocalStorage) {
        this._debugTrace('Warning: Cannot access local storage. Settings will not be saved.');
        return;
      }

      // Remove state from data so it's not persisted
      let tempData = JSON.parse(JSON.stringify(this.authData));
      delete tempData.state;

      // Save updated auth data
      localStorage.setItem(`${this.settingsPrefix}_auth_data`, JSON.stringify(tempData));
      this._debugTrace('Auth data saved to local storage');
    } catch (e) {
      console.error(e);
    }
  };

{{#emitJSDoc}}  /**
   * @description Loads settings from local storage, if enabled.
   */
{{/emitJSDoc}}  exports.prototype._loadSettings = function _loadSettings() {
    // Don't load settings if we aren't supposed to be persisting them
    if (this.persistSettings !== true) return;

    // Ensure we can access local storage
    if (!exports.hasLocalStorage) {
      this._debugTrace('Warning: Cannot access local storage. Settings will not be loaded.');
      return;
    }

    // Load current auth data
    this.authData = localStorage.getItem(`${this.settingsPrefix}_auth_data`);
    if (!this.authData) 
    	this.authData = {};
    else
    	this.authData = JSON.parse(this.authData);
    if (this.authData.accessToken) this.setAccessToken(this.authData.accessToken);
  };

{{#emitJSDoc}}  /**
   * @description Sets the environment used by the session
   * @param {string} environment - (Optional, default "mypurecloud.com") Environment the session use, e.g. mypurecloud.ie, mypurecloud.com.au, etc.
   */
{{/emitJSDoc}}  exports.prototype.setEnvironment = function setEnvironment(environment) {
    if (!environment)
      environment = 'mypurecloud.com';

    // Strip trailing slash
    environment = environment.replace(/\/+$/, '');

    // Strip protocol and subdomain
    if (environment.startsWith('https://'))
      environment = environment.substring(8);
    if (environment.startsWith('http://'))
      environment = environment.substring(7);
    if (environment.startsWith('api.'))
      environment = environment.substring(4);

    // Set vars
    this.environment = environment;
    this.basePath = `https://api.${environment}`;
    this.authUrl = `https://login.${environment}`;
  };

{{#emitJSDoc}}  /**
   * @description Initiates the implicit grant login flow. Will attempt to load the token from local storage, if enabled.
   * @param {string} clientId - The client ID of an OAuth Implicit Grant client
   * @param {string} redirectUri - The redirect URI of the OAuth Implicit Grant client
   * @param {object} opts - (optional) Additional options 
   * @param {string} opts.state - (optional) An arbitrary string to be passed back with the login response. Used for client apps to associate login responses with a request.
   */
{{/emitJSDoc}}  exports.prototype.loginImplicitGrant = function loginImplicitGrant(clientId, redirectUri, opts) {
    var self = this;
    this.clientId = clientId;
    this.redirectUri = redirectUri;

    // Check for auth token in hash
    this._setValuesFromUrlHash();

    if (!opts) opts = {};

    return new Promise(function(resolve, reject) {
      self._testTokenAccess()
        .then(function() {
        	if (!self.authData.state && opts.state)
        		self.authData.state = opts.state;
          resolve(self.authData);
        })
        .catch(function(error) {
        	self._debugTrace('Error encountered during login. This is normal if the application has not yet been authorized.');
        	self._debugTrace(error);
          var query = {
              client_id: encodeURIComponent(self.clientId),
              redirect_uri: encodeURI(self.redirectUri),
              response_type: 'token'
          };
          if (opts.state)
          	query.state = encodeURIComponent(opts.state);

          var url = self._buildAuthUrl('oauth/authorize', query);
          self._debugTrace(`Implicit grant: redirecting to ${url} for authorization...`);
          window.location.replace(url);
        });
    });
  };

{{#emitJSDoc}}  /**
   * @description Initiates the client credentials login flow. Only available in node apps.
   * @param {string} clientId - The client ID of an OAuth Implicit Grant client
   * @param {string} clientSecret - The client secret of an OAuth Implicit Grant client
   */
{{/emitJSDoc}}  exports.prototype.loginClientCredentialsGrant = function loginClientCredentialsGrant(clientId, clientSecret) {
    var self = this;
    this.clientId = clientId;
    var authHeader = new Buffer(clientId + ':' + clientSecret).toString('base64');

    return new Promise(function(resolve, reject) {
      // Block browsers from using client credentials
      if (typeof window !== 'undefined') {
        reject(new Error('The client credentials grant is not supported in a browser.'));
        return;
      }

      // Build token request
      var request = superagent('POST', `https://login.${self.environment}/oauth/token`);
      if (self.proxy && request.proxy) {
		    request.proxy(self.proxy);
		  }
      request.set('Authorization', `Basic ${authHeader}`);
      request.send('grant_type=client_credentials');

      // Execute request
      request.end(function(error, response) {
        if (error) {
          reject(error);
        } else {
          self.setAccessToken(response.body['access_token']);
          self._debugTrace(`Access token expires in ${response.body['expires_in']} seconds`);
          resolve();
        }
      });
    });
  };

{{#emitJSDoc}}  /**
   * @description Loads token from storage, if enabled, and checks to ensure it works.
   */
{{/emitJSDoc}}  exports.prototype._testTokenAccess = function _testTokenAccess() {
    var self = this;
    return new Promise(function(resolve, reject) {
      // Load from storage
      self._loadSettings();

      // Check if there is a token to test
      if (!self.authentications['PureCloud Auth'].accessToken) {
        reject(new Error('Token is not set'));
        return;
      }

      // Test token
      self.callApi('/api/v2/authorization/permissions', 'GET', 
        null, null, null, null, null, ['PureCloud Auth'], ['application/json'], ['application/json'])
        .then(function(roles) {
          resolve();
        })
        .catch(function(error) {
          self._saveSettings({ accessToken: undefined });
          reject(error);
        });
    });
  };

{{#emitJSDoc}}  /**
   * @description Parses the URL hash, grabs the access token, and clears the hash. If no access token is found, no action is taken.
   */
{{/emitJSDoc}}  exports.prototype._setValuesFromUrlHash = function() {
    // Check for window
    if(!(typeof window !== 'undefined' && window.location.hash)) return;

    // Process hash string into object
    var hash = window.location.hash
      .slice(1).split('&')
      .reduce(function(obj, pair) {
        var keyValue = pair.split('=');
        obj[keyValue[0]] = keyValue[1];
        return obj;
      }, {});

    // Everything goes in here because we only want to act if we found an access token
    if (hash.access_token) {
			let opts = {};

	    if (hash.state) {
	    	/* Auth does some interesting things with encoding. It encodes the data twice, except 
	    	 * for spaces, then replaces all spaces with a plus sign. This process must be done 
	    	 * in reverse order to properly extract the state data. 
	    	 */
		    opts.state = decodeURIComponent(decodeURIComponent(hash.state.replace(/\+/g, '%20')));
		  }

	    if (hash.expires_in) {
		    opts.tokenExpiryTime = (new Date()).getTime() + (parseInt(decodeURIComponent(decodeURIComponent(hash.expires_in.replace(/\+/g, '%20')))) * 1000);
		    opts.tokenExpiryTimeString = (new Date(opts.tokenExpiryTime)).toUTCString();
		  }
      // Set access token
      opts.accessToken = decodeURIComponent(decodeURIComponent(hash.access_token.replace(/\+/g, '%20')));

      // Remove hash from URL
      // Credit: https://stackoverflow.com/questions/1397329/how-to-remove-the-hash-from-window-location-with-javascript-without-page-refresh/5298684#5298684
      var scrollV, scrollH, loc = window.location;
      if ('replaceState' in history) {
        history.replaceState('', document.title, loc.pathname + loc.search);
      } else {
        // Prevent scrolling by storing the page's current scroll offset
        scrollV = document.body.scrollTop;
        scrollH = document.body.scrollLeft;

        // Remove hash
        loc.hash = '';

        // Restore the scroll offset, should be flicker free
        document.body.scrollTop = scrollV;
        document.body.scrollLeft = scrollH;
      }

      this._saveSettings(opts);
    }
  };

{{#emitJSDoc}}  /**
   * @description Sets the access token to be used with requests
   * @param {string} token - The access token
   */
{{/emitJSDoc}}  exports.prototype.setAccessToken = function(token) {
    this._saveSettings({ accessToken: token });
  };

{{#emitJSDoc}}  /**
   * @description Sets the storage key to use when persisting the access token
   * @param {string} storageKey - The storage key name
   */
{{/emitJSDoc}}  exports.prototype.setStorageKey = function(storageKey) {
    // Set storage key
    this.storageKey = storageKey;

    // Trigger storage of current token
    this.setAccessToken(this.authentications['PureCloud Auth'].accessToken);
  };

{{#emitJSDoc}}  /**
   * @description Value is `true` if local storage exists. Otherwise, false.
   */
{{/emitJSDoc}}  exports.hasLocalStorage = (function() {
    try {
      localStorage.setItem('purecloud_local_storage_test', 'purecloud_local_storage_test');
      localStorage.removeItem('purecloud_local_storage_test');
      return true;
    } catch(e) {
      return false;
    }
  }).call(this);

{{#emitJSDoc}}  /**
   * @description Redirects the user to the PureCloud logout page
   */
{{/emitJSDoc}}  exports.prototype.logout = function() {
    if(exports.hasLocalStorage) {
        this._saveSettings({
        	accessToken: undefined,
        	state: undefined,
        	tokenExpiryTime: undefined,
        	tokenExpiryTimeString: undefined
	      });
    }

    var query = {
        client_id: encodeURIComponent(this.clientId),
        redirect_uri: encodeURI(this.redirectUri)
    };

    var url = this._buildAuthUrl('logout', query);
    window.location.replace(url);
};

{{#emitJSDoc}}  /**
   * @description Constructs a URL to the auth server
   * @param {string} path - The path for the URL
   * @param {object} query - An object of key/value pairs to use for querystring keys/values
   */
{{/emitJSDoc}}  exports.prototype._buildAuthUrl = function(path, query) {
  function qs(url, key) {
      var val = query[key];
      if(!val) return url;
      return `${url}&${key}=${val}`;
  }

  if (!query) {
    query = {};
  }

  var baseUrl = `${this.authUrl}/${path}?`;
  return Object.keys(query).reduce(qs, baseUrl);
};

{{#emitJSDoc}}  /**
   * Returns a string representation for an actual parameter.
   * @param param The actual parameter.
   * @returns {String} The string representation of <code>param</code>.
   */
{{/emitJSDoc}}  exports.prototype.paramToString = function(param) {
    if (!param) {
      return '';
    }
    if (param instanceof Date) {
      return param.toJSON();
    }
    return param.toString();
  };

{{#emitJSDoc}}  /**
   * Builds full URL by appending the given path to the base URL and replacing path parameter place-holders with parameter values.
   * NOTE: query parameters are not handled here.
   * @param {String} path The path to append to the base URL.
   * @param {Object} pathParams The parameter values to append.
   * @returns {String} The encoded path with parameter values substituted.
   */
{{/emitJSDoc}}  exports.prototype.buildUrl = function(path, pathParams) {
    if (!path.match(/^\//)) {
      path = '/' + path;
    }
    var url = this.basePath + path;
    var _this = this;
    url = url.replace(/\{([\w-]+)\}/g, function(fullMatch, key) {
      var value;
      if (pathParams.hasOwnProperty(key)) {
        value = _this.paramToString(pathParams[key]);
      } else {
        value = fullMatch;
      }
      return encodeURIComponent(value);
    });
    return url;
  };

{{#emitJSDoc}}  /**
   * Checks whether the given content type represents JSON.<br>
   * JSON content type examples:<br>
   * <ul>
   * <li>application/json</li>
   * <li>application/json; charset=UTF8</li>
   * <li>APPLICATION/JSON</li>
   * </ul>
   * @param {String} contentType The MIME content type to check.
   * @returns {Boolean} <code>true</code> if <code>contentType</code> represents JSON, otherwise <code>false</code>.
   */
{{/emitJSDoc}}  exports.prototype.isJsonMime = function(contentType) {
    return Boolean(contentType && contentType.match(/^application\/json(;.*)?$/i));
  };

{{#emitJSDoc}}  /**
   * Chooses a content type from the given array, with JSON preferred; i.e. return JSON if included, otherwise return the first.
   * @param {Array.<String>} contentTypes
   * @returns {String} The chosen content type, preferring JSON.
   */
{{/emitJSDoc}}  exports.prototype.jsonPreferredMime = function(contentTypes) {
    for (var i = 0; i < contentTypes.length; i++) {
      if (this.isJsonMime(contentTypes[i])) {
        return contentTypes[i];
      }
    }
    return contentTypes[0];
  };

{{#emitJSDoc}}  /**
   * Checks whether the given parameter value represents file-like content.
   * @param param The parameter to check.
   * @returns {Boolean} <code>true</code> if <code>param</code> represents a file. 
   */
{{/emitJSDoc}}  exports.prototype.isFileParam = function(param) {
    // fs.ReadStream in Node.js (but not in runtime like browserify)
    if (typeof window === 'undefined' &&
        typeof require === 'function' &&
        require('fs') &&
        param instanceof require('fs').ReadStream) {
      return true;
    }
    // Buffer in Node.js
    if (typeof Buffer === 'function' && param instanceof Buffer) {
      return true;
    }
    // Blob in browser
    if (typeof Blob === 'function' && param instanceof Blob) {
      return true;
    }
    // File in browser (it seems File object is also instance of Blob, but keep this for safe)
    if (typeof File === 'function' && param instanceof File) {
      return true;
    }
    return false;
  };

{{#emitJSDoc}}  /**
   * Normalizes parameter values:
   * <ul>
   * <li>remove nils</li>
   * <li>keep files and arrays</li>
   * <li>format to string with `paramToString` for other cases</li>
   * </ul>
   * @param {Object.<String, Object>} params The parameters as object properties.
   * @returns {Object.<String, Object>} normalized parameters.
   */
{{/emitJSDoc}}  exports.prototype.normalizeParams = function(params) {
    var newParams = {};
    for (var key in params) {
      if (params.hasOwnProperty(key) && params[key]) {
        var value = params[key];
        if (this.isFileParam(value) || Array.isArray(value)) {
          newParams[key] = value;
        } else {
          newParams[key] = this.paramToString(value);
        }
      }
    }
    return newParams;
  };

{{#emitJSDoc}}  /**
   * Enumeration of collection format separator strategies.
   * @enum {String} 
   * @readonly
   */
  exports.CollectionFormatEnum = {
    /**
     * Comma-separated values. Value: <code>csv</code>
     * @const
     */
    CSV: ',',
    /**
     * Space-separated values. Value: <code>ssv</code>
     * @const
     */
    SSV: ' ',
    /**
     * Tab-separated values. Value: <code>tsv</code>
     * @const
     */
    TSV: '\t',
    /**
     * Pipe(|)-separated values. Value: <code>pipes</code>
     * @const
     */
    PIPES: '|',
    /**
     * Native array. Value: <code>multi</code>
     * @const
     */
    MULTI: 'multi'
  };

  /**
   * Builds a string representation of an array-type actual parameter, according to the given collection format.
   * @param {Array} param An array parameter.
   * @param {module:{{#invokerPackage}}{{invokerPackage}}/{{/invokerPackage}}ApiClient.CollectionFormatEnum} collectionFormat The array element separator strategy.
   * @returns {String|Array} A string representation of the supplied collection, using the specified delimiter. Returns
   * <code>param</code> as is if <code>collectionFormat</code> is <code>multi</code>.
   */
{{/emitJSDoc}}  exports.prototype.buildCollectionParam = function buildCollectionParam(param, collectionFormat) {
    if (!param) return;

    switch (collectionFormat) {
      case 'csv':
        return param.map(this.paramToString).join(',');
      case 'ssv':
        return param.map(this.paramToString).join(' ');
      case 'tsv':
        return param.map(this.paramToString).join('\t');
      case 'pipes':
        return param.map(this.paramToString).join('|');
      case 'multi':
        // return the array directly as SuperAgent will handle it as expected
        return param.map(this.paramToString);
      default:
        throw new Error('Unknown collection format: ' + collectionFormat);
    }
  };

{{#emitJSDoc}}  /**
   * Applies authentication headers to the request.
   * @param {Object} request The request object created by a <code>superagent()</code> call.
   * @param {Array.<String>} authNames An array of authentication method names.
   */
{{/emitJSDoc}}  exports.prototype.applyAuthToRequest = function(request, authNames) {
    var _this = this;
    authNames.forEach(function(authName) {
      var auth = _this.authentications[authName];
      switch (auth.type) {
        case 'basic':
          if (auth.username || auth.password) {
            request.auth(auth.username || '', auth.password || '');
          }
          break;
        case 'apiKey':
          if (auth.apiKey) {
            var data = {};
            if (auth.apiKeyPrefix) {
              data[auth.name] = auth.apiKeyPrefix + ' ' + auth.apiKey;
            } else {
              data[auth.name] = auth.apiKey;
            }
            if (auth['in'] === 'header') {
              request.set(data);
            } else {
              request.query(data);
            }
          }
          break;
        case 'oauth2':
          if (auth.accessToken) {
            request.set({'Authorization': 'Bearer ' + auth.accessToken});
          }
          break;
        default:
          throw new Error('Unknown authentication type: ' + auth.type);
      }
    });
  };

{{#emitJSDoc}}{{^usePromises}}  /**
   * Callback function to receive the result of the operation.
   * @callback module:{{#invokerPackage}}{{invokerPackage}}/{{/invokerPackage}}ApiClient~callApiCallback
   * @param {String} error Error message, if any.
   * @param data The data returned by the service call.
   * @param {String} response The complete HTTP response.
   */

{{/usePromises}}  /**
   * Invokes the REST service using the supplied settings and parameters.
   * @param {String} path The base URL to invoke.
   * @param {String} httpMethod The HTTP method to use.
   * @param {Object.<String, String>} pathParams A map of path parameters and their values.
   * @param {Object.<String, Object>} queryParams A map of query parameters and their values.
   * @param {Object.<String, Object>} headerParams A map of header parameters and their values.
   * @param {Object.<String, Object>} formParams A map of form parameters and their values.
   * @param {Object} bodyParam The value to pass as the request body.
   * @param {Array.<String>} authNames An array of authentication type names.
   * @param {Array.<String>} contentTypes An array of request MIME types.
   * @param {Array.<String>} accepts An array of acceptable response MIME types.types or the
   * constructor for a complex type.{{^usePromises}}
   * @param {module:{{#invokerPackage}}{{invokerPackage}}/{{/invokerPackage}}ApiClient~callApiCallback} callback The callback function.
{{/usePromises}}   * @returns {{#usePromises}}{Promise} A Promise object{{/usePromises}}{{^usePromises}}{Object} The SuperAgent request object{{/usePromises}}.
   */
{{/emitJSDoc}}  exports.prototype.callApi = function callApi(path, httpMethod, pathParams,
      queryParams, headerParams, formParams, bodyParam, authNames, contentTypes, accepts{{^usePromises}}, callback{{/usePromises}}) {

    var _this = this;
    var url = this.buildUrl(path, pathParams);
    var request = superagent(httpMethod, url);

    if (this.proxy && request.proxy) {
	    request.proxy(this.proxy);
	  }

    if(this.debugLog){
      var trace = `[REQUEST] ${httpMethod} ${url}`;
      if(pathParams && Object.keys(pathParams).count > 0 && pathParams[Object.keys(pathParams)[0]]){
        trace += "\nPath Params: " + JSON.stringify(pathParams);
      }

      if(queryParams && Object.keys(queryParams).count > 0 && queryParams[Object.keys(queryParams)[0]]){
        trace += "\nQuery Params: " + JSON.stringify(queryParams);
      }

      if(bodyParam){
        trace += "\nBody: " + JSON.stringify(bodyParam);
      }

      this._debugTrace(trace);
    }

    // apply authentications
    this.applyAuthToRequest(request, authNames);

    // set query parameters
    request.query(this.normalizeParams(queryParams));

    // set header parameters
    request.set(this.defaultHeaders).set(this.normalizeParams(headerParams));
    //request.set({ 'purecloud-sdk': '{{projectVersion}}' });

    // set request timeout
    request.timeout(this.timeout);

    var contentType = this.jsonPreferredMime(contentTypes);
    if (contentType) {
      request.type(contentType);
    } else if (!request.header['Content-Type']) {
      request.type('application/json');
    }

    if (contentType === 'application/x-www-form-urlencoded') {
      request.send(this.normalizeParams(formParams));
    } else if (contentType == 'multipart/form-data') {
      var _formParams = this.normalizeParams(formParams);
      for (var key in _formParams) {
        if (_formParams.hasOwnProperty(key)) {
          if (this.isFileParam(_formParams[key])) {
            // file field
            request.attach(key, _formParams[key]);
          } else {
            request.field(key, _formParams[key]);
          }
        }
      }
    } else if (bodyParam) {
      request.send(bodyParam);
    }

    var accept = this.jsonPreferredMime(accepts);
    if (accept) {
      request.accept(accept);
    }

{{#usePromises}}    return new Promise(function(resolve, reject) {
      request.end(function(error, response) {
      	if (error) {
	      	console.log(error);
	      	if (!response) {
		      	console.log('Response object was not defined!');
		      	reject({
              status: 0,
              statusText: 'error',
              headers: [],
              body: {},
              text: 'error',
              error: error
            });
            return;
		      }
	      }

        // Build response object
        var data = (_this.returnExtended === true || error) ? {
              status: response.status,
              statusText: response.statusText,
              headers: response.headers,
              body: response.body,
              text: response.text,
              error: error
            } : response.body ? response.body : response.text;

        // Debug logging
        if (_this.debugLog) {
          var trace = `[RESPONSE] ${response.status}: ${httpMethod} ${url}`;
          if (response.headers)
            trace += `\ninin-correlation-id: ${response.headers['inin-correlation-id']}`;
          if (response.body)
            trace += `\nBody: ${JSON.stringify(response.body,null,2)}`;

          // Log trace message
          _this._debugTrace(trace);

          // Log stack trace
          if (error)
            _this._debugTrace(error);
        }

        // Resolve promise
        if (error) {
          reject(data);
        } else {
          resolve(data);
        }
      });
    });{{/usePromises}}
{{^usePromises}}    request.end(function(error, response) {
      if (callback) {
        // Get the parsed body
        var data = response.body;

        // Fall back to the string body
        if (!data)
          data = response.text;
        callback(error, data, response);
      }
    });

    return request;
{{/usePromises}}  };

{{#emitJSDoc}}  /**
   * @description Parses an ISO-8601 string representation of a date value.
   * @param {String} str The date value as a string.
   * @returns {Date} The parsed date object.
   */
{{/emitJSDoc}}  exports.parseDate = function(str) {
    return new Date(str.replace(/T/i, ' '));
  };

{{#emitJSDoc}}  /**
   * @description Logs to the debug log
   * @param {String} str The date value as a string.
   * @returns {Date} The parsed date object.
   */
{{/emitJSDoc}}  exports.prototype._debugTrace = function _debugTrace(trace) {
    if (!this.debugLog) return;

    if (typeof(trace) === 'string') {
      // Truncate
      var truncTrace = '';
      var lines = trace.split('\n');
      if (this.debugLogMaxLines && lines.length > this.debugLogMaxLines) {
        for  (var i = 0; i < this.debugLogMaxLines; i++) {
          truncTrace += lines[i] + '\n';
        }
        truncTrace += '...response truncated...';
        trace = truncTrace;
      }
    }

    this.debugLog(trace);
  };

{{#emitJSDoc}}  /**
   * @description The default API client implementation.
   * @type {module:{{#invokerPackage}}{{invokerPackage}}/{{/invokerPackage}}ApiClient}
   */
{{/emitJSDoc}}  exports.instance = new exports();

  return exports;
}));
>>>>>>> 43134cc6
<|MERGE_RESOLUTION|>--- conflicted
+++ resolved
@@ -1,790 +1,50 @@
-import superagent from 'superagent';
-
-class ApiClient {
-	/**
-	 * @module {{#invokerPackage}}{{invokerPackage}}/{{/invokerPackage}}ApiClient
-	 * @version {{projectVersion}}
-	 */
-
-	/**
-	 * Singleton getter
-	 */
-	get instance() {
-		return ApiClient.instance;
-	}
-
-	/**
-	 * Singleton setter
-	 */
-	set instance(value) {
-		ApiClient.instance = value;
-	}
-
-	/**
-	 * Manages low level client-server communications, parameter marshalling, etc. There should not be any need for an
-	 * application to use this class directly - the *Api and model classes provide the public API for the service. The
-	 * contents of this file should be regarded as internal but are documented for completeness.
-	 * @alias module:{{#invokerPackage}}{{invokerPackage}}/{{/invokerPackage}}ApiClient
-	 * @class
-	 */
-	constructor() {
-		/**
-		 * @description The default API client implementation.
-		 * @type {module:{{#invokerPackage}}{{invokerPackage}}/{{/invokerPackage}}ApiClient}
-		 */
-		if(!ApiClient.instance){
-			ApiClient.instance = this;
-		}
-
-		/**
-		 * Enumeration of collection format separator strategies.
-		 * @enum {String} 
-		 * @readonly
-		 */
-		this.CollectionFormatEnum = {
-			/**
-			 * Comma-separated values. Value: <code>csv</code>
-			 * @const
-			 */
-			CSV: ',',
-			/**
-			 * Space-separated values. Value: <code>ssv</code>
-			 * @const
-			 */
-			SSV: ' ',
-			/**
-			 * Tab-separated values. Value: <code>tsv</code>
-			 * @const
-			 */
-			TSV: '\t',
-			/**
-			 * Pipe(|)-separated values. Value: <code>pipes</code>
-			 * @const
-			 */
-			PIPES: '|',
-			/**
-			 * Native array. Value: <code>multi</code>
-			 * @const
-			 */
-			MULTI: 'multi'
-		};
-
-		/**
-		 * @description Value is `true` if local storage exists. Otherwise, false.
-		 */
-		try {
-			localStorage.setItem('purecloud_local_storage_test', 'purecloud_local_storage_test');
-			localStorage.removeItem('purecloud_local_storage_test');
-			this.hasLocalStorage = true;
-		} catch(e) {
-			this.hasLocalStorage = false;
-		}
-
-		/**
-		 * The base URL against which to resolve every API call's (relative) path.
-		 * @type {String}
-		 * @default {{basePath}}
-		 */
-		this.setEnvironment('{{basePath}}');
-
-		/**
-		 * The authentication methods to be included for all API calls.
-		 * @type {Array.<String>}
-		 */
-{{=< >=}}    this.authentications = {<#authMethods><#isBasic>
-			'<name>': {type: 'basic'}</isBasic><#isApiKey>
-			'<name>': {type: 'apiKey', 'in': <#isKeyInHeader>'header'</isKeyInHeader><^isKeyInHeader>'query'</isKeyInHeader>, name: '<keyParamName>'}</isApiKey><#isOAuth>
-			'<name>': {type: 'oauth2'}</isOAuth><#hasMore>,</hasMore></authMethods>
-		};
+(function(root, factory) {
+  if (typeof define === 'function' && define.amd) {
+    // AMD. Register as an anonymous module.
+    define(['superagent'], factory);
+  } else if (typeof module === 'object' && module.exports) {
+    // CommonJS-like environments that support module.exports, like Node.
+    module.exports = factory(require('superagent'));
+  } else {
+    // Browser globals (root is window)
+    if (!root.{{moduleName}}) {
+      root.{{moduleName}} = {};
+    }
+    root.{{moduleName}}.ApiClient = factory(root.superagent);
+  }
+}(this, function(superagent) {
+  'use strict';
+
+{{#emitJSDoc}}  /**
+   * @module {{#invokerPackage}}{{invokerPackage}}/{{/invokerPackage}}ApiClient
+   * @version {{projectVersion}}
+   */
+
+  /**
+   * Manages low level client-server communications, parameter marshalling, etc. There should not be any need for an
+   * application to use this class directly - the *Api and model classes provide the public API for the service. The
+   * contents of this file should be regarded as internal but are documented for completeness.
+   * @alias module:{{#invokerPackage}}{{invokerPackage}}/{{/invokerPackage}}ApiClient
+   * @class
+   */
+{{/emitJSDoc}}  var exports = function() {
+{{#emitJSDoc}}    /**
+     * The base URL against which to resolve every API call's (relative) path.
+     * @type {String}
+     * @default {{basePath}}
+     */
+{{/emitJSDoc}}    this.setEnvironment('{{basePath}}');
+
+{{#emitJSDoc}}    /**
+     * The authentication methods to be included for all API calls.
+     * @type {Array.<String>}
+     */
+{{/emitJSDoc}}{{=< >=}}    this.authentications = {<#authMethods><#isBasic>
+      '<name>': {type: 'basic'}</isBasic><#isApiKey>
+      '<name>': {type: 'apiKey', 'in': <#isKeyInHeader>'header'</isKeyInHeader><^isKeyInHeader>'query'</isKeyInHeader>, name: '<keyParamName>'}</isApiKey><#isOAuth>
+      '<name>': {type: 'oauth2'}</isOAuth><#hasMore>,</hasMore></authMethods>
+    };
 <={{ }}=>
-<<<<<<< HEAD
-		/**
-		 * The default HTTP headers to be included for all API calls.
-		 * @type {Array.<String>}
-		 * @default {}
-		 */
-		this.defaultHeaders = {};
-
-		/**
-		 * The default HTTP timeout for all API calls.
-		 * @type {Number}
-		 * @default 60000
-		 */
-		this.timeout = 16000;
-
-		this.settingsPrefix = 'purecloud';
-
-		// Expose superagent module for use with superagent-proxy
-		this.superagent = superagent;
-
-		// Check for auth token in hash
-		this._setValuesFromUrlHash();
-	}
-
-	/**
-	 * @description Sets the debug log to enable debug logging
-	 * @param {log} debugLog - In most cases use `console.log`
-	 * @param {integer} maxLines - (optional) The max number of lines to write to the log. Must be > 0.
-	 */
-	setDebugLog(debugLog, maxLines) {
-		this.debugLog = debugLog;
-		this.debugLogMaxLines = (maxLines && maxLines > 0) ? maxLines : undefined;
-	}
-
-	/**
-	 * @description If set to `true`, the response object will contain additional information about the HTTP response. When `false` (default) only the body object will be returned.
-	 * @param {boolean} returnExtended - `true` to return extended responses
-	 */
-	setReturnExtendedResponses(returnExtended) {
-		this.returnExtended = returnExtended;
-	}
-
-	/**
-	 * @description When `true`, persists the auth token to local storage to avoid a redirect to the login page on each page load. Defaults to `false`.
-	 * @param {boolean} doPersist - `true` to persist the auth token to local storage
-	 * @param {string} prefix - (Optional, default 'purecloud') The name prefix used for the local storage key
-	 */
-	setPersistSettings(doPersist, prefix) {
-		this.persistSettings = doPersist;
-		this.settingsPrefix = prefix ? prefix.replace(/\W+/g, '_') : 'purecloud';
-		this._debugTrace(`this.settingsPrefix=${this.settingsPrefix}`);
-	}
-
-	/**
-	 * @description Saves the auth token to local storage, if enabled.
-	 */
-	_saveSettings() {
-		try {
-			// Don't save settings if we aren't supposed to be persisting them
-			if (this.persistSettings !== true) return;
-
-			// Ensure we can access local storage
-			if (!this.hasLocalStorage) {
-				this._debugTrace('Warning: Cannot access local storage. Settings will not be saved.');
-				return;
-			}
-
-			// Save settings
-			if (this.authentications['PureCloud Auth'].accessToken) {
-				localStorage.setItem(`${this.settingsPrefix}_access_token`, this.authentications['PureCloud Auth'].accessToken);
-				this._debugTrace('Access token saved to local storage');
-			} else {
-				this._debugTrace('Access token cleared');
-				localStorage.removeItem(`${this.settingsPrefix}_access_token`);
-			}
-		} catch (e) {
-			console.error(e);
-		}
-	}
-
-	/**
-	 * @description Loads settings from local storage, if enabled.
-	 */
-	_loadSettings() {
-		// Don't load settings if we aren't supposed to be persisting them
-		if (this.persistSettings !== true) return;
-
-		// Ensure we can access local storage
-		if (!this.hasLocalStorage) {
-			this._debugTrace('Warning: Cannot access local storage. Settings will not be loaded.');
-			return;
-		}
-
-		let token = localStorage.getItem(`${this.settingsPrefix}_access_token`);
-		if (token) {
-			this.setAccessToken(token);
-			this._debugTrace('Access token retrieved from local storage');
-		}
-	}
-
-	/**
-	 * @description Sets the environment used by the session
-	 * @param {string} environment - (Optional, default "mypurecloud.com") Environment the session use, e.g. mypurecloud.ie, mypurecloud.com.au, etc.
-	 */
-	setEnvironment(environment) {
-		if (!environment)
-			environment = 'mypurecloud.com';
-
-		// Strip trailing slash
-		environment = environment.replace(/\/+$/, '');
-
-		// Strip protocol and subdomain
-		if (environment.startsWith('https://'))
-			environment = environment.substring(8);
-		if (environment.startsWith('http://'))
-			environment = environment.substring(7);
-		if (environment.startsWith('api.'))
-			environment = environment.substring(4);
-
-		// Set vars
-		this.environment = environment;
-		this.basePath = `https://api.${environment}`;
-		this.authUrl = `https://login.${environment}`;
-	}
-
-	/**
-	 * @description Initiates the implicit grant login flow. Will attempt to load the token from local storage, if enabled.
-	 * @param {string} clientId - The client ID of an OAuth Implicit Grant client
-	 * @param {string} redirectUri - The redirect URI of the OAuth Implicit Grant client
-	 */
-	loginImplicitGrant(clientId, redirectUri) {
-		let self = this;
-		this.clientId = clientId;
-		this.redirectUri = redirectUri;
-
-		return new Promise(function(resolve, reject) {
-			self._testTokenAccess()
-				.then(function() {
-					resolve();
-				})
-				.catch(function(error) {
-					let query = {
-							client_id: encodeURIComponent(self.clientId),
-							redirect_uri: encodeURI(self.redirectUri),
-							response_type: 'token'
-					};
-
-					let url = self._buildAuthUrl('oauth/authorize', query);
-					self._debugTrace(`Implicit grant: redirecting to ${url} for authorization...`);
-					window.location.replace(url);
-				});
-		});
-	}
-
-	/**
-	 * @description Initiates the client credentials login flow. Only available in node apps.
-	 * @param {string} clientId - The client ID of an OAuth Implicit Grant client
-	 * @param {string} clientSecret - The client secret of an OAuth Implicit Grant client
-	 */
-	loginClientCredentialsGrant(clientId, clientSecret) {
-		let self = this;
-		this.clientId = clientId;
-		let authHeader = new Buffer(clientId + ':' + clientSecret).toString('base64');
-
-		return new Promise(function(resolve, reject) {
-			// Block browsers from using client credentials
-			if (typeof window !== 'undefined') {
-				reject(new Error('The client credentials grant is not supported in a browser.'));
-				return;
-			}
-
-			// Build token request
-			let request = superagent('POST', `https://login.${self.environment}/oauth/token`);
-			if (self.proxy && request.proxy) {
-				request.proxy(self.proxy);
-			}
-			request.set('Authorization', `Basic ${authHeader}`);
-			request.send('grant_type=client_credentials');
-
-			// Execute request
-			request.end(function(error, response) {
-				if (error) {
-					reject(error);
-				} else {
-					self.setAccessToken(response.body['access_token']);
-					self._debugTrace(`Access token expires in ${response.body['expires_in']} seconds`);
-					resolve();
-				}
-			});
-		});
-	}
-
-	/**
-	 * @description Loads token from storage, if enabled, and checks to ensure it works.
-	 */
-	_testTokenAccess() {
-		let self = this;
-		return new Promise(function(resolve, reject) {
-			// Load from storage
-			self._loadSettings();
-
-			// Check if there is a token to test
-			if (!self.authentications['PureCloud Auth'].accessToken) {
-				reject(new Error('Token is not set'));
-				return;
-			}
-
-			// Test token
-			self.callApi('/api/v2/authorization/permissions', 'GET', 
-				null, null, null, null, null, ['PureCloud Auth'], ['application/json'], ['application/json'])
-				.then(function(roles) {
-					self._saveSettings();
-					resolve();
-				})
-				.catch(function(error) {
-					self.setAccessToken();
-					reject(error);
-				});
-		});
-	}
-
-	/**
-	 * @description Parses the URL hash, grabs the access token, and clears the hash. If no access token is found, no action is taken.
-	 */
-	_setValuesFromUrlHash() {
-		// Check for window
-		if(!(typeof window !== 'undefined' && window.location.hash)) return;
-
-		// Process hash string into object
-		let hash = window.location.hash
-			.slice(1).split('&')
-			.reduce(function(obj, pair) {
-				let keyValue = pair.split('=');
-				obj[keyValue[0]] = keyValue[1];
-				return obj;
-			}, {});
-
-		// Set access token
-		if(hash.access_token) {
-			// Set access token
-			this.setAccessToken(hash.access_token);
-
-			// Remove hash from URL
-			// Credit: https://stackoverflow.com/questions/1397329/how-to-remove-the-hash-from-window-location-with-javascript-without-page-refresh/5298684#5298684
-			let scrollV, scrollH, loc = window.location;
-			if ('replaceState' in history) {
-				history.replaceState('', document.title, loc.pathname + loc.search);
-			} else {
-				// Prevent scrolling by storing the page's current scroll offset
-				scrollV = document.body.scrollTop;
-				scrollH = document.body.scrollLeft;
-
-				// Remove hash
-				loc.hash = '';
-
-				// Restore the scroll offset, should be flicker free
-				document.body.scrollTop = scrollV;
-				document.body.scrollLeft = scrollH;
-			}
-		}
-	}
-
-	/**
-	 * @description Sets the access token to be used with requests
-	 * @param {string} token - The access token
-	 */
-	setAccessToken(token) {
-		// Set token for API use
-		this.authentications['PureCloud Auth'].accessToken = token;
-
-		this._saveSettings();
-	}
-
-	/**
-	 * @description Sets the storage key to use when persisting the access token
-	 * @param {string} storageKey - The storage key name
-	 */
-	setStorageKey(storageKey) {
-		// Set storage key
-		this.storageKey = storageKey;
-
-		// Trigger storage of current token
-		this.setAccessToken(this.authentications['PureCloud Auth'].accessToken);
-	}
-
-	/**
-	 * @description Redirects the user to the PureCloud logout page
-	 */
-	logout() {
-		if(this.hasLocalStorage) {
-			this.setAccessToken();
-		}
-
-		let query = {
-			client_id: encodeURIComponent(this.clientId),
-			redirect_uri: encodeURI(this.redirectUri)
-		};
-
-		let url = this._buildAuthUrl('logout', query);
-		window.location.replace(url);
-	}
-
-	/**
-	 * @description Constructs a URL to the auth server
-	 * @param {string} path - The path for the URL
-	 * @param {object} query - An object of key/value pairs to use for querystring keys/values
-	 */
-	_buildAuthUrl(path, query) {
-		function qs(url, key) {
-			let val = query[key];
-			if(!val) return url;
-			return `${url}&${key}=${val}`;
-		}
-
-		if (!query) {
-			query = {};
-		}
-
-		let baseUrl = `${this.authUrl}/${path}?`;
-		return Object.keys(query).reduce(qs, baseUrl);
-	}
-
-	/**
-	 * Returns a string representation for an actual parameter.
-	 * @param param The actual parameter.
-	 * @returns {String} The string representation of <code>param</code>.
-	 */
-	paramToString(param) {
-		if (!param) {
-			return '';
-		}
-		if (param instanceof Date) {
-			return param.toJSON();
-		}
-		return param.toString();
-	}
-
-	/**
-	 * Builds full URL by appending the given path to the base URL and replacing path parameter place-holders with parameter values.
-	 * NOTE: query parameters are not handled here.
-	 * @param {String} path The path to append to the base URL.
-	 * @param {Object} pathParams The parameter values to append.
-	 * @returns {String} The encoded path with parameter values substituted.
-	 */
-	buildUrl(path, pathParams) {
-		if (!path.match(/^\//)) {
-			path = '/' + path;
-		}
-		let url = this.basePath + path;
-		let _this = this;
-		url = url.replace(/\{([\w-]+)\}/g, function(fullMatch, key) {
-			let value;
-			if (pathParams.hasOwnProperty(key)) {
-				value = _this.paramToString(pathParams[key]);
-			} else {
-				value = fullMatch;
-			}
-			return encodeURIComponent(value);
-		});
-		return url;
-	}
-
-	/**
-	 * Checks whether the given content type represents JSON.<br>
-	 * JSON content type examples:<br>
-	 * <ul>
-	 * <li>application/json</li>
-	 * <li>application/json; charset=UTF8</li>
-	 * <li>APPLICATION/JSON</li>
-	 * </ul>
-	 * @param {String} contentType The MIME content type to check.
-	 * @returns {Boolean} <code>true</code> if <code>contentType</code> represents JSON, otherwise <code>false</code>.
-	 */
-	isJsonMime(contentType) {
-		return Boolean(contentType && contentType.match(/^application\/json(;.*)?$/i));
-	}
-
-	/**
-	 * Chooses a content type from the given array, with JSON preferred; i.e. return JSON if included, otherwise return the first.
-	 * @param {Array.<String>} contentTypes
-	 * @returns {String} The chosen content type, preferring JSON.
-	 */
-	jsonPreferredMime(contentTypes) {
-		for (let i = 0; i < contentTypes.length; i++) {
-			if (this.isJsonMime(contentTypes[i])) {
-				return contentTypes[i];
-			}
-		}
-		return contentTypes[0];
-	}
-
-	/**
-	 * Checks whether the given parameter value represents file-like content.
-	 * @param param The parameter to check.
-	 * @returns {Boolean} <code>true</code> if <code>param</code> represents a file. 
-	 */
-	isFileParam(param) {
-		// fs.ReadStream in Node.js (but not in runtime like browserify)
-		if (typeof window === 'undefined' &&
-				typeof require === 'function' &&
-				require('fs') &&
-				param instanceof require('fs').ReadStream) {
-			return true;
-		}
-		// Buffer in Node.js
-		if (typeof Buffer === 'function' && param instanceof Buffer) {
-			return true;
-		}
-		// Blob in browser
-		if (typeof Blob === 'function' && param instanceof Blob) {
-			return true;
-		}
-		// File in browser (it seems File object is also instance of Blob, but keep this for safe)
-		if (typeof File === 'function' && param instanceof File) {
-			return true;
-		}
-		return false;
-	}
-
-	/**
-	 * Normalizes parameter values:
-	 * <ul>
-	 * <li>remove nils</li>
-	 * <li>keep files and arrays</li>
-	 * <li>format to string with `paramToString` for other cases</li>
-	 * </ul>
-	 * @param {Object.<String, Object>} params The parameters as object properties.
-	 * @returns {Object.<String, Object>} normalized parameters.
-	 */
-	normalizeParams(params) {
-		let newParams = {};
-		for (let key in params) {
-			if (params.hasOwnProperty(key) && params[key]) {
-				let value = params[key];
-				if (this.isFileParam(value) || Array.isArray(value)) {
-					newParams[key] = value;
-				} else {
-					newParams[key] = this.paramToString(value);
-				}
-			}
-		}
-		return newParams;
-	}
-
-	/**
-	 * Builds a string representation of an array-type actual parameter, according to the given collection format.
-	 * @param {Array} param An array parameter.
-	 * @param {module:{{#invokerPackage}}{{invokerPackage}}/{{/invokerPackage}}ApiClient.CollectionFormatEnum} collectionFormat The array element separator strategy.
-	 * @returns {String|Array} A string representation of the supplied collection, using the specified delimiter. Returns
-	 * <code>param</code> as is if <code>collectionFormat</code> is <code>multi</code>.
-	 */
-	buildCollectionParam(param, collectionFormat) {
-		if (!param) return;
-
-		switch (collectionFormat) {
-			case 'csv':
-				return param.map(this.paramToString).join(',');
-			case 'ssv':
-				return param.map(this.paramToString).join(' ');
-			case 'tsv':
-				return param.map(this.paramToString).join('\t');
-			case 'pipes':
-				return param.map(this.paramToString).join('|');
-			case 'multi':
-				// return the array directly as SuperAgent will handle it as expected
-				return param.map(this.paramToString);
-			default:
-				throw new Error('Unknown collection format: ' + collectionFormat);
-		}
-	}
-
-	/**
-	 * Applies authentication headers to the request.
-	 * @param {Object} request The request object created by a <code>superagent()</code> call.
-	 * @param {Array.<String>} authNames An array of authentication method names.
-	 */
-	applyAuthToRequest(request, authNames) {
-		let _this = this;
-		authNames.forEach(function(authName) {
-			let auth = _this.authentications[authName];
-			switch (auth.type) {
-				case 'basic':
-					if (auth.username || auth.password) {
-						request.auth(auth.username || '', auth.password || '');
-					}
-					break;
-				case 'apiKey':
-					if (auth.apiKey) {
-						let data = {};
-						if (auth.apiKeyPrefix) {
-							data[auth.name] = auth.apiKeyPrefix + ' ' + auth.apiKey;
-						} else {
-							data[auth.name] = auth.apiKey;
-						}
-						if (auth['in'] === 'header') {
-							request.set(data);
-						} else {
-							request.query(data);
-						}
-					}
-					break;
-				case 'oauth2':
-					if (auth.accessToken) {
-						request.set({'Authorization': 'Bearer ' + auth.accessToken});
-					}
-					break;
-				default:
-					throw new Error('Unknown authentication type: ' + auth.type);
-			}
-		});
-	}
-
-	/**
-	 * Invokes the REST service using the supplied settings and parameters.
-	 * @param {String} path The base URL to invoke.
-	 * @param {String} httpMethod The HTTP method to use.
-	 * @param {Object.<String, String>} pathParams A map of path parameters and their values.
-	 * @param {Object.<String, Object>} queryParams A map of query parameters and their values.
-	 * @param {Object.<String, Object>} headerParams A map of header parameters and their values.
-	 * @param {Object.<String, Object>} formParams A map of form parameters and their values.
-	 * @param {Object} bodyParam The value to pass as the request body.
-	 * @param {Array.<String>} authNames An array of authentication type names.
-	 * @param {Array.<String>} contentTypes An array of request MIME types.
-	 * @param {Array.<String>} accepts An array of acceptable response MIME types.types or the
-	 * constructor for a complex type.
-	 * @returns {Promise} A Promise object.
-	 */
-	callApi(path, httpMethod, pathParams,
-			queryParams, headerParams, formParams, bodyParam, authNames, contentTypes, accepts) {
-
-		let _this = this;
-		let url = this.buildUrl(path, pathParams);
-		let request = superagent(httpMethod, url);
-
-		if (this.proxy && request.proxy) {
-			request.proxy(this.proxy);
-		}
-
-		if(this.debugLog){
-			let trace = `[REQUEST] ${httpMethod} ${url}`;
-			if(pathParams && Object.keys(pathParams).count > 0 && pathParams[Object.keys(pathParams)[0]]){
-				trace += "\nPath Params: " + JSON.stringify(pathParams);
-			}
-
-			if(queryParams && Object.keys(queryParams).count > 0 && queryParams[Object.keys(queryParams)[0]]){
-				trace += "\nQuery Params: " + JSON.stringify(queryParams);
-			}
-
-			if(bodyParam){
-				trace += "\nBody: " + JSON.stringify(bodyParam);
-			}
-
-			this._debugTrace(trace);
-		}
-
-		// apply authentications
-		this.applyAuthToRequest(request, authNames);
-
-		// set query parameters
-		request.query(this.normalizeParams(queryParams));
-
-		// set header parameters
-		request.set(this.defaultHeaders).set(this.normalizeParams(headerParams));
-		//request.set({ 'purecloud-sdk': '{{projectVersion}}' });
-
-		// set request timeout
-		request.timeout(this.timeout);
-
-		let contentType = this.jsonPreferredMime(contentTypes);
-		if (contentType) {
-			request.type(contentType);
-		} else if (!request.header['Content-Type']) {
-			request.type('application/json');
-		}
-
-		if (contentType === 'application/x-www-form-urlencoded') {
-			request.send(this.normalizeParams(formParams));
-		} else if (contentType == 'multipart/form-data') {
-			let _formParams = this.normalizeParams(formParams);
-			for (let key in _formParams) {
-				if (_formParams.hasOwnProperty(key)) {
-					if (this.isFileParam(_formParams[key])) {
-						// file field
-						request.attach(key, _formParams[key]);
-					} else {
-						request.field(key, _formParams[key]);
-					}
-				}
-			}
-		} else if (bodyParam) {
-			request.send(bodyParam);
-		}
-
-		let accept = this.jsonPreferredMime(accepts);
-		if (accept) {
-			request.accept(accept);
-		}
-
-		return new Promise(function(resolve, reject) {
-			request.end(function(error, response) {
-				if (error) {
-					console.log(error);
-					if (!response) {
-						console.log('Response object was not defined!');
-						reject({
-							status: 0,
-							statusText: 'error',
-							headers: [],
-							body: {},
-							text: 'error',
-							error: error
-						});
-						return;
-					}
-				}
-
-				// Build response object
-				let data = (_this.returnExtended === true || error) ? {
-					status: response.status,
-					statusText: response.statusText,
-					headers: response.headers,
-					body: response.body,
-					text: response.text,
-					error: error
-				} : response.body ? response.body : response.text;
-
-				// Debug logging
-				if (_this.debugLog) {
-					let trace = `[RESPONSE] ${response.status}: ${httpMethod} ${url}`;
-					if (response.headers)
-						trace += `\ninin-correlation-id: ${response.headers['inin-correlation-id']}`;
-					if (response.body)
-						trace += `\nBody: ${JSON.stringify(response.body,null,2)}`;
-
-					// Log trace message
-					_this._debugTrace(trace);
-
-					// Log stack trace
-					if (error)
-						_this._debugTrace(error);
-				}
-
-				// Resolve promise
-				if (error) {
-					reject(data);
-				} else {
-					resolve(data);
-				}
-			});
-		});
-	}
-
-	/**
-	 * @description Parses an ISO-8601 string representation of a date value.
-	 * @param {String} str The date value as a string.
-	 * @returns {Date} The parsed date object.
-	 */
-	parseDate(str) {
-		return new Date(str.replace(/T/i, ' '));
-	}
-
-	/**
-	 * @description Logs to the debug log
-	 * @param {String} str The date value as a string.
-	 * @returns {Date} The parsed date object.
-	 */
-	_debugTrace(trace) {
-		if (!this.debugLog) return;
-
-		if (typeof(trace) === 'string') {
-			// Truncate
-			let truncTrace = '';
-			let lines = trace.split('\n');
-			if (this.debugLogMaxLines && lines.length > this.debugLogMaxLines) {
-				for  (let i = 0; i < this.debugLogMaxLines; i++) {
-					truncTrace += lines[i] + '\n';
-				}
-				truncTrace += '...response truncated...';
-				trace = truncTrace;
-			}
-		}
-
-		this.debugLog(trace);
-	}
-}
-
-export default ApiClient;
-=======
 {{#emitJSDoc}}    /**
      * The default HTTP headers to be included for all API calls.
      * @type {Array.<String>}
@@ -1588,5 +848,4 @@
 {{/emitJSDoc}}  exports.instance = new exports();
 
   return exports;
-}));
->>>>>>> 43134cc6
+}));