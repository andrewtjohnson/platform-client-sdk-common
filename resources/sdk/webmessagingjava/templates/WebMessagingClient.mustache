--- conflicted
+++ resolved
@@ -261,12 +261,9 @@
         try {
             GenerateUploadUrlRequest generateUploadUrlRequest = new GenerateUploadUrlRequest()
               .token(this.token)
-<<<<<<< HEAD
-							.action(RequestTypeGenerateUploadUrl.ONATTACHMENT)
-=======
               .action(RequestTypeGenerateUploadUrl.ONATTACHMENT)
->>>>>>> 4436f415
               .fileName(fileName)
+              .fileSize(fileSize)
               .fileType(fileType);
 
             String payload = objectMapper.writeValueAsString(generateUploadUrlRequest);
